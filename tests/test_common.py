--- conflicted
+++ resolved
@@ -182,18 +182,19 @@
             'best',    # Best
             'esbl',    # ???
             'esblmn',  # ???
+            'high',    # high clouds
+            'low',     # low clouds
             'max',     # maximum in column
             'maxsfc',  # max surface value
             'mdn',     # maximum downward
+            'mid',     # mid-level clouds
             'mnsfc',   # min surface value
             'msl',     # mean sea level
             'mup',     # maximum upward
-<<<<<<< HEAD
             'mu',      # most unstable
-=======
             'sat',     # satellite
->>>>>>> 426f25fc
             'sfc',     # surface
+            'total',   # total clouds
             'ua',      # upper air
             ]
 
