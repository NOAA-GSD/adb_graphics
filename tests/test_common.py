# pylint: disable=invalid-name

'''
Pytests for the common utilities included in this package. Includes:

    - conversions.py
    - specs.py
    - utils.py

To run the tests, type the following in the top level repo directory:

    python -m pytest --nat-file [path/to/gribfile] --prs-file [path/to/gribfile]

'''

from inspect import signature
from string import ascii_letters, digits

from matplotlib import cm
from matplotlib import colors as mcolors
from metpy.plots import ctables
import numpy as np

import adb_graphics.conversions as conversions
import adb_graphics.specs as specs
import adb_graphics.utils as utils
import adb_graphics.datahandler.grib as grib

def test_conversion():

    ''' Test that conversions return at numpy array for input of np.ndarray,
    list, or int '''

    a = np.ones([3, 2]) * 300
    b = list(a)
    c = a[0, 0]

    # Check for the right answer
    assert np.array_equal(conversions.k_to_c(a), a - 273.15)
    assert np.array_equal(conversions.k_to_f(a), (a - 273.15) * 9/5 + 32)
    assert np.array_equal(conversions.kgm2_to_in(a), a * 0.03937)
    assert np.array_equal(conversions.m_to_dm(a), a / 10)
    assert np.array_equal(conversions.m_to_in(a), a * 39.3701)
    assert np.array_equal(conversions.m_to_kft(a), a / 304.8)
    assert np.array_equal(conversions.m_to_mi(a), a / 1609.344)
    assert np.array_equal(conversions.ms_to_kt(a), a * 1.9438)
    assert np.array_equal(conversions.pa_to_hpa(a), a / 100)
    assert np.array_equal(conversions.percent(a), a * 100)
    assert np.array_equal(conversions.vvel_scale(a), a * -10)
    assert np.array_equal(conversions.vort_scale(a), a / 1E-05)

    functions = [
        conversions.k_to_c,
        conversions.k_to_f,
        conversions.kgm2_to_in,
        conversions.m_to_dm,
        conversions.m_to_in,
        conversions.m_to_kft,
        conversions.m_to_mi,
        conversions.ms_to_kt,
        conversions.pa_to_hpa,
        conversions.percent,
        conversions.vvel_scale,
        conversions.vort_scale,
        ]

    # Check that all functions return a np.ndarray given a collection, or single float
    for f in functions:
        for collection in [b, c]:
            assert isinstance(f(collection), (float, np.ndarray))


class MockSpecs(specs.VarSpec):

    ''' Mock class for the VarSpec abstract class '''

    @property
    def clevs(self):
        return np.asarray(range(15))

    @property
    def vspec(self):
        return {}


def test_specs():

    ''' Test VarSpec properties. '''

    config = 'adb_graphics/default_specs.yml'
    varspec = MockSpecs(config)

    # Ensure correct return type
    assert isinstance(varspec.t_colors, np.ndarray)
    assert isinstance(varspec.ps_colors, np.ndarray)
    assert isinstance(varspec.yml, dict)

    # Ensure the appropriate number of colors is returned
    assert np.shape(varspec.t_colors) == (len(varspec.clevs), 4)
    assert np.shape(varspec.ps_colors) == (105, 4)


def test_utils():

    ''' Test that utils works appropriately. '''

    assert callable(utils.get_func('conversions.k_to_c'))


class TestDefaultSpecs():

    ''' Test contents of default_specs.yml. '''

    config = 'adb_graphics/default_specs.yml'
    varspec = MockSpecs(config)

    cfg = varspec.yml

    @property
    def allowable(self):

        ''' Each entry in the dict names a function that tests a key in
        default_specs.yml. '''

        return {
            'clevs': self.is_a_clev,
            'cmap': self.is_a_cmap,
            'colors': self.is_a_color,
            'contours': self.is_a_contour_dict,
            'contour_colors': self.is_a_color,
<<<<<<< HEAD
            'hatches': self.is_a_contourf_dict,
            'layer': self.is_int,
=======
>>>>>>> 3392d013
            'ncl_name': True,
            'ticks': self.is_number,
            'title': self.is_string,
            'transform': self.check_transform,
            'unit': self.is_string,
            'vertical_index': self.is_int,
            'vertical_level_name': self.is_string,
            'wind': self.is_wind,
            }

    def check_kwargs(self, accepted_args, kwargs):

        ''' Ensure a dictionary entry matches the kwargs accepted by a function.
        '''

        assert isinstance(kwargs, dict)

        for key, args in kwargs.items():

            lev = None
            if '_' in key:
                short_name, lev = key.split('_')
            else:
                short_name = key

            assert self.is_a_key(short_name)

            if lev:
                assert self.cfg.get(short_name).get(lev) is not None

            for arg in args.keys():
                assert arg in accepted_args

        return True

    def check_transform(self, entry):

        '''
        Check that the transform entry is either a single transformation
        function, a list of transformation functions, or a dictionary containing
        the functions list and the kwargs list like so:

            transform:
              funcs: [list, of, functions]
              kwargs:
                first_arg: value
                sec_arg: value

        The functions listed under functions MUST be methods, not attributes!
        '''

        kwargs = dict()

        # Check that each item listed is callable
        if isinstance(entry, (list, str)):
            assert self.is_callable(entry)

        # If the transform entry is a dictionary, check that it has the
        # appropriate contents
        elif isinstance(entry, dict):

            funcs = entry.get('funcs')
            assert funcs is not None

            # Make sure funcs is a list
            funcs = funcs if isinstance(funcs, list) else [funcs]

            # Key word arguments may not be present.
            kwargs = entry.get('kwargs')

            transforms = [self.get_callable(func) for func in funcs]

            # The signatures bit gives us a list of all the accepted arguments
            # for the functions listed in the variable all_params. Test fails
            # when provided arguments don't appear in all_params.
            # arguments not in that list, we fail.
            if kwargs:
                signatures = [signature(func) for func in transforms if
                              callable(func)]

                all_params = []
                for sig in signatures:
                    parameters = [p.name for p in sig.parameters.values()
                                  if p.kind == p.POSITIONAL_OR_KEYWORD]
                    all_params.extend(parameters)

                for key in kwargs.keys():
                    assert key in all_params

        return True


    # pylint: disable=inconsistent-return-statements
    def get_callable(self, func):


        ''' Return the callable function given a function name. '''

        if func in dir(self.varspec):
            return self.varspec.__getattribute__(func)

        # Check datahandler.grib objects if a single word is provided
        if len(func.split('.')) == 1:

            for attr in dir(grib):
                # pylint: disable=no-member
                if func in dir(grib.__getattribute__(attr)):
                    return grib.__getattribute__(attr).__dict__.get(func)

        elif callable(utils.get_func(func)):
            return utils.get_func(func)



    @staticmethod
    def is_a_clev(clev):

        ''' Returns true for a clev that is a list, a range, or a callable function. '''

        if isinstance(clev, (list, np.ndarray)):
            return True

        if 'range' in clev.split('[')[0]:
            clean = lambda x: x.strip().split('-')[-1].replace('.', '1')
            items = clev.split(' ', 1)[1].strip('[').strip(']').split(',')
            nums = [clean(i).isnumeric() for i in items]
            return all(nums)

        return callable(utils.get_func(clev))

    @staticmethod
    def is_a_cmap(cmap):

        ''' Returns true for a cmap that is a Colormap object. '''
        return cmap in dir(cm) + list(ctables.colortables.keys())

    def is_a_contour_dict(self, entry):

        ''' Set up the accepted arguments for plt.contour, and check the given
        arguments. '''

        args = ['X', 'Y', 'Z', 'levels',
                'corner_mask', 'colors', 'alpha', 'cmap', 'norm', 'vmin',
                'vmax', 'origin', 'extent', 'locator', 'extend', 'xunits',
                'yunits', 'antialiased', 'nchunk', 'linewidths', 'linestyles']

        if entry is None:
            return True

        return self.check_kwargs(args, entry)

    def is_a_contourf_dict(self, entry):

        ''' Set up the accepted arguments for plt.contourf, and check the given
        arguments. '''

        args = ['X', 'Y', 'Z', 'levels',
                'corner_mask', 'colors', 'alpha', 'cmap', 'norm', 'vmin',
                'vmax', 'origin', 'extent', 'locator', 'extend', 'xunits',
                'yunits', 'antialiased', 'nchunk', 'linewidths',
                'hatches']

        if entry is None:
            return True

        return self.check_kwargs(args, entry)

    def is_a_color(self, color):

        ''' Returns true if color is contained in the list of recognized colors. '''

        colors = dict(mcolors.BASE_COLORS, **mcolors.CSS4_COLORS,
                      **ctables.colortables)

        if color in colors.keys():
            return True

        if color in dir(self.varspec):
            return True

        return False

    @staticmethod
    def is_a_level(key):

        '''
        Returns true if the key fits one of the level descriptor formats.

        Allowable formats include:

            [str_descriptor]     e.g. sfc, max, mup
            [numeric][lev_type]  e.g. 500mb, or 2m
            [stat][numeric]      e.g. mn02, mx25

        '''

        allowed_levels = [
            'agl',     # above ground level
            'best',    # Best
            'blcc',    # boundary layer cld cover
            'esbl',    # ???
            'esblmn',  # ???
            'high',    # high clouds
            'low',     # low clouds
            'max',     # maximum in column
            'maxsfc',  # max surface value
            'mdn',     # maximum downward
            'mid',     # mid-level clouds
            'mnsfc',   # min surface value
            'msl',     # mean sea level
            'mu',      # most unstable
            'mul',     # most unstable layer
            'mup',     # maximum upward
            'mu',      # most unstable
            'pw',      # wrt precipitable water
            'sat',     # satellite
            'sfc',     # surface
            'sfclt',   # surface (less than)
            'top',     # nominal top of atmosphere
            'total',   # total clouds
            'ua',      # upper air
            ]

        allowed_lev_type = [
            'cm',      # centimeters
            'ds',      # difference
            'km',      # kilometers
            'm',       # meters
            'mb',      # milibars
            'sr',      # storm relative
            ]

        allowed_stat = [
            'in',      # ???
            'm',       # ???
            'maxm',    # ???
            'mn',      # minimum
            'mx',      # maximum
            ]

        # Easy check first -- it is in the allowed_levels list
        if key in allowed_levels:
            return True

        # Check for [numeric][lev_type] or [lev_type][numeric] pattern

        # Numbers come at beginning or end, only
        numeric = ''.join([c for c in key if c in digits + '.']) in key

        # The level is allowed
        level_str = [c for c in key if c in ascii_letters]
        allowed = ''.join(level_str) in allowed_lev_type + allowed_stat

        # Check the other direction - level string contains one of the allowed
        # types.
        if not allowed:
            for lev in allowed_lev_type + allowed_stat:
                if lev in level_str:
                    allowed = True
                    break

        if numeric and allowed:
            return True

        return False

    def is_a_key(self, key):

        ''' Returns true if key exists as a key in the config file. '''

        return self.cfg.get(key) is not None

    @staticmethod
    def is_bool(k):

        ''' Returns true if k is a boolean variable. '''

        return isinstance(k, bool)

    def is_callable(self, funcs):

        ''' Returns true if func in funcs list is the name of a callable function. '''

        funcs = funcs if isinstance(funcs, list) else [funcs]

        callables = []
        for func in funcs:
            callable_ = self.get_callable(func)
            if isinstance(callable_, np.ndarray):
                callables.append(True)
            elif callable(callable_):
                callables.append(True)
            else:
                callables.append(False)

        return all(callables)

    @staticmethod
    def is_dict(d):

        ''' Returns true if d is a dictionary '''

        return isinstance(d, dict)

    @staticmethod
    def is_int(i):

        ''' Returns true if i is an integer. '''

        if isinstance(i, int):
            return True
        return i.isnumeric() and len(i.split('.')) == 1

    @staticmethod
    def is_number(i):

        ''' Returns true if i is a number. '''

        if isinstance(i, (int, float)):
            return True
        return i.isnumeric() and len(i.split('.')) <= 2

    @staticmethod
    def is_string(s):

        ''' Returns true if s is a string. '''

        return isinstance(s, str)

    def is_wind(self, wind):

        ''' Returns true if wind is a bool or is_a_level. '''

        return isinstance(wind, bool) or self.is_a_level(wind)

    def check_keys(self, d, depth=0):

        ''' Helper function that recursively checks the keys in the dictionary by calling the
        function defined in allowable. '''

        max_depth = 2

        # Only proceed if d is a dictionary
        if not isinstance(d, dict):
            return

        # Proceed only up to max depth.
        if depth >= max_depth:
            return

        level = depth+1

        for k, v in d.items():
            # Check that the key is allowable
            assert (k in self.allowable.keys()) or self.is_a_level(k)

            # Call a checker if one exists for the key, otherwise descend into
            # next level of dict
            checker = self.allowable.get(k)
            if checker:
                if isinstance(checker, bool):
                    assert checker
                else:
                    assert checker(v)
            else:
                if isinstance(v, dict):
                    self.check_keys(v, depth=level)

    def test_keys(self):

        ''' Tests each of top-level variables in the config file by calling the helper function. '''

        for short_name, spec in self.cfg.items():
            assert '_' not in short_name
            self.check_keys(spec)<|MERGE_RESOLUTION|>--- conflicted
+++ resolved
@@ -128,11 +128,7 @@
             'colors': self.is_a_color,
             'contours': self.is_a_contour_dict,
             'contour_colors': self.is_a_color,
-<<<<<<< HEAD
             'hatches': self.is_a_contourf_dict,
-            'layer': self.is_int,
-=======
->>>>>>> 3392d013
             'ncl_name': True,
             'ticks': self.is_number,
             'title': self.is_string,
