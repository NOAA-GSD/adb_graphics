#pylint: disable=invalid-name

''' Example script for creating a figure with the adb_graphics package. '''

import matplotlib.pyplot as plt

import adb_graphics.datahandler.grib as grib
import adb_graphics.figures.maps as maps

<<<<<<< HEAD
filename = '../data/HRRR.t12z.bgdawp06.tm12'
airports = 'static/Airports_locs.txt'

var = grib.fieldData(filename=filename,
                   level='500mb',
                   short_name='temp',
                   )
contour_var = grib.fieldData(filename=filename,
                      level='500mb',
                      short_name='gh',
                      )
=======
filename = '../data/wrfnat_hrconus_12.grib2'
airports = 'static/Airports_locs.txt'

var = grib.UPPData(filename=filename,
                   level='2ds',
                   short_name='temp',
                   )
#contour_var = grib.UPPData(filename=filename,
#                      level='500mb',
#                      short_name='gh',
#                      )

contour_var = None
>>>>>>> d422e494

fig, ax = plt.subplots(1, 1, figsize=(12, 12))
m = maps.Map(airports, ax, corners=var.corners, region='fv3')
dm = maps.DataMap(field=var, contour_field=contour_var, map_=m)
dm.draw(show=True)<|MERGE_RESOLUTION|>--- conflicted
+++ resolved
@@ -7,19 +7,6 @@
 import adb_graphics.datahandler.grib as grib
 import adb_graphics.figures.maps as maps
 
-<<<<<<< HEAD
-filename = '../data/HRRR.t12z.bgdawp06.tm12'
-airports = 'static/Airports_locs.txt'
-
-var = grib.fieldData(filename=filename,
-                   level='500mb',
-                   short_name='temp',
-                   )
-contour_var = grib.fieldData(filename=filename,
-                      level='500mb',
-                      short_name='gh',
-                      )
-=======
 filename = '../data/wrfnat_hrconus_12.grib2'
 airports = 'static/Airports_locs.txt'
 
@@ -27,13 +14,12 @@
                    level='2ds',
                    short_name='temp',
                    )
-#contour_var = grib.UPPData(filename=filename,
-#                      level='500mb',
-#                      short_name='gh',
-#                      )
+contour_var = grib.UPPData(filename=filename,
+                      level='500mb',
+                      short_name='gh',
+                      )
 
-contour_var = None
->>>>>>> d422e494
+#contour_var = None
 
 fig, ax = plt.subplots(1, 1, figsize=(12, 12))
 m = maps.Map(airports, ax, corners=var.corners, region='fv3')
