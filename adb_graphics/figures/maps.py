--- conflicted
+++ resolved
@@ -67,12 +67,8 @@
     def __init__(self, airport_fn, ax, **kwargs):
 
         self.ax = ax
-<<<<<<< HEAD
         self.grid_info = kwargs.get('grid_info', {})
-        self.m = self._get_basemap(**self.grid_info)
-=======
         self.tile = kwargs.get('tile', 'full')
->>>>>>> 5ceb66b2
         self.airports = self.load_airports(airport_fn)
 
         # Set the corners of the domain, either explicitly, or by tile label
@@ -80,7 +76,7 @@
         if self.corners is None:
             self.corners = self.get_corners()
 
-        self.m = self._get_basemap(**kwargs.get('map_proj', {}))
+        self.m = self._get_basemap(**self.grid_info)
 
     def boundaries(self):
 
@@ -132,10 +128,11 @@
 
         ''' Wrapper around basemap creation '''
 
-<<<<<<< HEAD
-        basemap_args = dict(ax=self.ax,
-                            resolution='l',
-                            )
+        basemap_args = dict(
+            area_thresh=1000,
+            ax=self.ax,
+            resolution='i',
+            )
         corners = get_basemap_kwargs.pop('corners', None)
         if corners is not None:
             basemap_args.update(dict(
@@ -152,21 +149,6 @@
             print(f'{k}: {v}')
 
         return Basemap(**basemap_args)
-=======
-        return Basemap(area_thresh=1000,
-                       ax=self.ax,
-                       lat_0=center_lat,
-                       lat_1=lat_1,
-                       lat_2=lat_2,
-                       llcrnrlat=self.corners[0],
-                       llcrnrlon=self.corners[2],
-                       lon_0=center_lon,
-                       projection='lcc',
-                       resolution='i',
-                       urcrnrlat=self.corners[1],
-                       urcrnrlon=self.corners[3],
-                       )
->>>>>>> 5ceb66b2
 
     def get_corners(self):
 
