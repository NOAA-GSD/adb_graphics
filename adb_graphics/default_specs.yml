# This file contains the defaults for the graphics for each variable. 
#
# Acceptable keys for a variable:
#
#   clevs: specifies the contour levels by one of the following methods
#      - a list with no quotes
#      - a numpy.arange specified as "!!python/object/apply:numpy.arange [list]"
#        with quotes. Specify "list" as with numpy.anumpy.arange() like this --
#        [[start, ]stop[, increment]]]. start and increment are options.
#      - the name of a function to be called that will return a list.
#
#   cmap: name of Python colormap
#
#   colors: name of function that defines a list of colors
#
#   contours: a dictionary of fields to be contoured, and their contour key word
#             arguments. the top level contour name should be the key for the
#             field to be hatched, and may inidicate a different level separated
#             by an underscore, e.g. rh_850mb would contour the 850mb level rh
#             on the map.
#
#   hatches: a dictionary of fields to be hatched, and their contourf key word
#            arguments. the top level hatch name should be the key for the field
#            to be hatched, and may have a different level separated by an
#            underscore, e.g. rh_850mb would hatch the 850mb level.
#
#   ncl_name: the name of the variable as expected by NCL
#
#   ticks: the number of tick marks on the colorbar
#
#   title: a string representing a title to override the standard variable name
#          and level
#
#   transform: name of a function that will perform a given transformation of
#              the variable. To access the UPPData methods, provide only the name
#              of the method. To call a function from a module, use the syntax
#              "module.function"
#
#   unit: the resulting unit of the variable
#
#   vertical_index: index in grib2 file that gives the level
#                        of 2D field when two or more fields are "stacked"
#                        into a single 3D array.
#
#   vertical_level_name: name of variable in grib2 file that holds the level
#                        (or bottom level of a layer) of 2D field when two or
#                        more fields are "stacked" into a single 3D array.
#
#   wind: a boolean variable that switches on/off the wind barbs drawn from the
#         wind at the same level, OR a string specifying the key for the desired
#         wind level
#
#
# A few conventions must be followed for adding variables to this file.
#
#   Naming:
#      The variable name chosen here is the short name as specified by the
#      graphics file naming convention. This is imposed by the Python class
#      loading this file. Please add a comment to describe the variable when
#      adding it here.
#
#   Order:
#      Each set of items should be in alphabetical order for ease of code
#      maintenance, unless some other order makes more sense, i.e. a section
#      anchor needs to be applied before another section.
#

1hsnw: # 1 hr Accumulated Snow Using 10:1 Ratio
  sfc:
    clevs: [0.03, 0.05, 0.1, 0.5, 1, 2, 3, 4, 5, 6, 7, 8]
    cmap: gist_ncar
    colors: snow_colors
    ncl_name: WEASD_P8_L1_GLC0_acc1h
    ticks: 0
    title: 1 hr Accumulated Snow Using 10:1 Ratio
    transform: [conversions.kgm2_to_in, conversions.weasd_to_1hsnw]
    unit: in
1ref: # Reflectivity at 1 km AGL
  1000m: &refl
    clevs: !!python/object/apply:numpy.arange [5, 76, 5]
    cmap: NWSReflectivity
    colors: cref_colors
    ncl_name: REFD_P0_L103_{grid}
    ticks: 5
    title: 1 km agl Reflectivity
    unit: dBZ
    vertical_level_name: lv_HTGL7
acfrozr: # Run Total Graupel
  sfc: &graupel
    clevs: [0.002, 0.01, 0.05, 0.1, 0.25, 0.5, 0.75, 1, 2]
    cmap: gist_ncar
    colors: pcp_colors
    ncl_name: FROZR_P8_L1_GLC0_acc{fhr}h
    ticks: 0
    title: Total Graupel (Sleet)
    transform: conversions.kgm2_to_in
    unit: in
acfrzr: # Run Total Freezing Rain
  sfc:
    <<: *graupel
    ncl_name: FRZR_P8_L1_GLC0_acc
    title: Run Total Freezing Rain
acpcp: # Accumulated run total precipitation
  sfc:
    clevs: [0.01, 0.1, 0.25, 0.5, 1, 2, 3, 5, 10, 15, 20, 40]
    cmap: gist_ncar
<<<<<<< HEAD
    colors: accumulated_precip_colors
    ncl_name: APCP_P8_L1_{grid}_acc{fhr}h
=======
    colors: rainbow12_colors
    ncl_name: APCP_P8_L1_GLC0_acc{fhr}h
>>>>>>> c708a313
    ticks: 0
    transform: conversions.kgm2_to_in
    unit: in
acsnod: # Accumulated snow
  sfc: &snow
    clevs: [0.01, 0.1, 1, 2, 3, 4, 6, 8, 10, 12, 18, 24]
    cmap: gist_ncar
    colors: rainbow12_colors
    ncl_name: ASNOW_P8_L1_GLC0_acc
    ticks: 0
    title: Run Total Accumulated Snow Depth - var dens
    transform: conversions.m_to_in
    unit: in
acsnw: # Run Total Accumulated Snow Using 10:1 Ratio
  sfc:
    clevs: [0.01, 0.1, 1, 2, 3, 4, 6, 8, 10, 12, 18, 24]
    cmap: gist_ncar
<<<<<<< HEAD
    colors: pcp_colors
    ncl_name: FROZR_P8_L1_{grid}_acc{fhr}h
=======
    colors: snow_colors
    ncl_name: WEASD_P8_L1_GLC0_acc{fhr}h
>>>>>>> c708a313
    ticks: 0
    title: Run-Total Accumulated Snow Using 10:1 Ratio
    transform: [conversions.kgm2_to_in, conversions.weasd_to_1hsnw]
    unit: in
cape:
  mu: &cape # Most Unstable CAPE
    clevs: [1, 100, 500, 1000, 1500, 2000, 2500, 3000, 3500, 4000, 4500, 5000]
    cmap: gist_ncar
    colors: vort_colors
    contours:
      cape:
        colors: white
        levels: [1000, 100000]
        linewidths: 1.2
      lpl_agl:
        colors: 'k'
        levels: [50, 1000]
        linewidths: 0.6
    hatches:
      lpl_agl:
        alpha: 0
        hatches: ['///', '']
        levels: [50, 1000]
    ncl_name: CAPE_P0_2L108_{grid}
    ticks: 0
    title: Most Unstable CAPE
    unit: J/kg
    vertical_index: 2
  mul: # Most Unstable Layer CAPE
    <<: *cape
    contours:
    hatches:
    ncl_name: CAPE_P0_2L108_{grid}
    title: Most Unstable Layer CAPE
    vertical_index: 1
  mx90mb: # Lowest 90 mb Mixed Layer CAPE
    <<: *cape
    contours:
      cin:
        colors: 'k'
        levels: [-1000, -50]
        linewidths: 0.6
    hatches:
      cin_mx90mb:
        alpha: 0
        hatches: ['///', '']
        levels: [-1000, -50]
    vertical_index: 0
    ncl_name: CAPE_P0_2L108_{grid}
    title: Lowest 90 mb Mixed Layer CAPE
  sfc:
    <<: *cape
    contours:
      cin:
        colors: 'k'
        levels: [-1000, -50]
        linewidths: 0.6
    hatches:
      cin_sfclt:
        alpha: 0
        hatches: ['///', '']
        levels: [-1000, -50]
    ncl_name: CAPE_P0_L1_{grid}
    title: Surface CAPE
cell: # Storm cell motion
  ua:
    ncl_name: USTM_P0_2L103_{grid}
    transform:
      funcs: [vector_magnitude, conversions.ms_to_kt]
      kwargs:
        field2: VSTM_P0_2L103_{grid}
    unit: kt
ceil: # Ceiling
  ua: &ceil
    clevs: [0, 0.1, 0.3, 0.5, 1, 2, 3, 5, 10, 15, 20, 30, 52]
    cmap: gist_ncar
    colors: ceil_colors
    ncl_name: HGT_P0_L215_{grid}
    ticks: 0
    title: Ceiling
    transform:
      funcs: [field_diff, conversions.m_to_kft]
      kwargs:
        variable2: gh
        level2: sfc
    unit: kft agl
ceilexp: # Ceiling - experimental
  ua:
    <<: *ceil
    ncl_name: CEIL_P0_{grid}
    title: Ceiling (exp)
ceilexp2: # Ceiling - experimental no.2
  ua:
    <<: *ceil
    ncl_name: CEIL_P0_L2_{grid}
    title: Ceiling (exp-2)
cin: # Surface Convective Inhibition
  mu:
    clevs: [-300, -200, -150, -100, -75, -50, -40, -30, -20, -10, -1]
    cmap: gist_ncar
    colors: cin_colors
    ncl_name: CIN_P0_2L108_{grid}
    unit: J/kg
    vertical_index: 2
  mx90mb: # Lowest 90 mb Mixed Layer CIN
    ncl_name: CIN_P0_2L108_{grid}
    title: 'ML CIN < -50'
    vertical_index: 0
  sfc: &sfc_cin
    clevs: [-300, -200, -150, -100, -75, -50, -40, -30, -20, -10, -1]
    cmap: gist_ncar
    colors: cin_colors
    ncl_name: CIN_P0_L1_{grid}
    ticks: 0
    title: Surface CIN
    unit: J/kg
    vertical_index: 2
  sfclt:
    <<: *sfc_cin
    title: Surface CIN < -50
cloudcover:
  blcc: &cld_cover # PBL ... 1 km Cloud Cover
    clevs: [2, 5, 10, 20, 30, 40, 50, 60, 70, 80, 90, 95]
    cmap: gist_ncar
    colors: cldcov_colors
    ncl_name: TCDC_P0_L211_{grid}
    ticks: 0
    title: PBL ... 1km Cloud Cover
    unit: '%'
  high:
    <<: *cld_cover
    clevs: [2, 5, 10, 20, 30, 40, 50, 60, 70, 80, 90, 95]
    cmap: gist_ncar
    colors: cldcov_colors
    ncl_name: HCDC_P0_L234_{grid}
    ticks: 0
    title: High-Level Cloud Cover
    unit: '%'
  low:
    <<: *cld_cover
    ncl_name: LCDC_P0_L214_{grid}
    title: Low-Level Cloud Cover
  mid:
    <<: *cld_cover
    ncl_name: MCDC_P0_L224_{grid}
    title: Mid-Level Cloud Cover
  total:
    <<: *cld_cover
    ncl_name: TCDC_P0_L10_{grid}
    title: Total Cloud Cover
cref: # Composite reflectivity
  sfc:
    <<: *refl
    ncl_name: REFC_P0_L10_{grid}
    title: Composite Reflectivity
cpofp: # Frozen Precipitation Percentage
  sfc:
    clevs: [-0.1, 10, 20, 30, 40, 50, 60, 70, 80, 90, 100]
    cmap: gist_ncar
    colors: frzn_colors
    ncl_name: CPOFP_P0_L1_{grid}
    ticks: 0
    title: Frozen Precip Percentage
    unit: '%'
ctop: # Cloud top height
  ua:
    clevs: !!python/object/apply:numpy.arange [0, 61, 5]
    cmap: gist_ncar
    colors: ceil_colors
    ncl_name: HGT_P0_L3_{grid}
    ticks: 0
    title: Cloud Top Height
    transform: conversions.m_to_kft
    unit: kft asl
dewp: # Dew point temperature
  2m:
    clevs: [-60, -50, -40, -30, -20, -10, 0, 10, 12, 14, 16, 18, 20, 22, 24, 26, 28, 30, 32, 34, 36, 38, 40, 42, 44, 46, 48, 50, 52, 54, 56, 58, 60, 62, 64, 66, 68, 70, 80, 90, 100, 110, 120]
    cmap: Carbone42_r
    colors: dewp_colors
    ncl_name: DPT_P0_L103_{grid}
    ticks: -4
    transform: conversions.k_to_f
    unit: F
    wind: 10m
echotop: # Echo Top
  sfc:
    clevs: !!python/object/apply:numpy.arange [4, 50, 3]
    cmap: NWSReflectivity
    colors: cref_colors
    ncl_name: RETOP_P0_L3_{grid}
    ticks: 0
    title: Echo Top
    transform: conversions.m_to_kft
    unit: kft
G113bt: # GOES-W Brightness temperature, water vapor (Ch 3)
  sat: &goes_sat
    clevs: !!python/object/apply:numpy.arange [-80, 41, 1]
    cmap: WVCIMSS_r
    colors: goes_colors
    ncl_name: SBT113_P0_L8_{grid}
    ticks: -10
    title: GOES-W Brightness Temperature, Water Vapor
    transform: conversions.k_to_c
    unit: ch 3
G114bt: # GOES-W Brightness temperature, infrared (Ch 4)
  sat:
    <<: *goes_sat
    ncl_name: SBT114_P0_L8_{grid}
    title: GOES-W Brightness Temperature, Infrared
    unit: ch 4
G123bt: # GOES-E Brightness temperature, water vapor (Ch 3)
  sat:
    <<: *goes_sat
    ncl_name: SBT123_P0_L8_{grid}
    title: GOES-E Brightness Temperature, Water Vapor
G124bt: # GOES-E Brightness temperature, infrared (Ch 4)
  sat:
    <<: *goes_sat
    ncl_name: SBT124_P0_L8_{grid}
    title: GOES-E Brightness Temperature, Infrared
    unit: ch 4
gh: # Geopotential height
  500mb: &ua_gh
    clevs: !!python/object/apply:numpy.arange [6, 990, 6]
    cmap: precipitation
    colors: terrain_colors
    ncl_name:
      prs: HGT_P0_L100_{grid}
      nat: HGT_P0_L105_{grid}
    ticks: 4
    transform: conversions.m_to_dm
    unit: dm
  700mb:
    <<: *ua_gh
    clevs: !!python/object/apply:numpy.arange [201, 373, 3]
  850mb:
    <<: *ua_gh
    clevs: !!python/object/apply:numpy.arange [3, 600, 3]
  925mb:
    <<: *ua_gh
    clevs: !!python/object/apply:numpy.arange [3, 600, 3]
  1000mb:
    <<: *ua_gh
    clevs: !!python/object/apply:numpy.arange [500, 600, 10]
  sfc:
    <<: *ua_gh
    clevs: !!python/object/apply:numpy.arange [0, 5000, 250]
    cmap: gist_earth
    ncl_name: HGT_P0_L1_{grid}
    ticks: 0
    transform: []
    unit: gpm
  ua:
    <<: *ua_gh
gust:
  10m:
    clevs: !!python/object/apply:numpy.arange [5, 95, 5]
    cmap: gist_ncar
    colors: wind_colors
    ncl_name: GUST_P0_L1_{grid}
    ticks: 5
    transform: conversions.ms_to_kt
    unit: kt
hail: # Max 1h Hail diameter
  maxsfc: &hail # surface
    clevs: [0.01, 0.25, 0.50, 0.75, 1.0, 1.5, 2.0, 2.5, 3.0]
    cmap: gist_ncar
    colors: hail_colors
    ncl_name: HAIL_P8_L104_{grid}_max1h
    ticks: 0
    title: Max 1h Hail/Graupel Diameter at Surface
    transform: conversions.m_to_in
    unit: in
  max: # total atmosphere
    <<: *hail
    ncl_name: HAIL_P8_L10_{grid}_max1h
    title: Max 1h Hail/Graupel Diameter, Total Atm
hailcast: # Max 1h Hail diameter
  maxsfc: # surface, from HAILCAST
    <<: *hail
    ncl_name: HAIL_P8_L1_{grid}_max1h
    title: Max 1h Hail Diameterat Sfc from HAILCAST
hlcy: # Helicity
  in16: &hlcy # Hourly updraft helicity over 1-6 km layer
    clevs: !!python/object/apply:numpy.arange [25, 301, 25]
    cmap: gist_ncar
<<<<<<< HEAD
    colors: hlcy_colors
    ncl_name: UPHL_P0_2L103_{grid}
=======
    colors: rainbow12_colors
    ncl_name: UPHL_P0_2L103_GLC0
>>>>>>> c708a313
    ticks: 25
    title: 1-6km Updraft Helicity
    unit: m2/s2
    vertical_index: 1
  in25: # Hourly updraft helicity over 2-5 km layer
    <<: *hlcy 
    clevs: !!python/object/apply:numpy.arange [25, 301, 25]
    ncl_name: UPHL_P0_2L103_{grid}
    title: 2-5km Updraft Helicity
    vertical_index: 0
  mn02: # Hourly minimum of updraft helicity over 0-2 km layer
    <<: *hlcy
    clevs: !!python/object/apply:numpy.arange [12.5, 150.5, 12.5]
    ncl_name: VAR_0_7_200_P8_2L103_{grid}_min1h
    ticks: 12.5
    title: 0-2km Min Updraft Helicity (over prv hr)
    vertical_index: 0
  mn03: # Hourly minimum of updraft helicity over 0-3 km layer
    <<: *hlcy
    clevs: !!python/object/apply:numpy.arange [12.5, 150.5, 12.5]
    ncl_name: VAR_0_7_200_P8_2L103_{grid}_min1h
    ticks: 12.5
    title: 0-3km Min Updraft Helicity (over prv hr)
    vertical_index: 1
  mn16: # Hourly minimum of updraft helicity over 1-6 km layer
    <<: *hlcy
    clevs: !!python/object/apply:numpy.arange [25, 301, 25]
    ncl_name: VAR_0_7_200_P8_2L103_{grid}_min1h
    title: 1-6km Min Updraft Helicity (over prv hr)
    vertical_index: 3
  mn25: # Hourly minimum of updraft helicity over 2-5 km layer
    <<: *hlcy
    clevs: !!python/object/apply:numpy.arange [25, 301, 25]
    ncl_name: VAR_0_7_200_P8_2L103_{grid}_min1h
    title: 2-5km Min Updraft Helicity (over prv hr)
    vertical_index: 2
  mx02: # Hourly maximum of updraft helicity over 0-2 km layer
    <<: *hlcy
    clevs: !!python/object/apply:numpy.arange [12.5, 150.5, 12.5]
    ncl_name: MXUPHL_P8_2L103_{grid}_max1h
    ticks: 12.5
    title: 0-2km Max Updraft Helicity (over prv hr)
    vertical_index: 0
  mx03: # Hourly maximum of updraft helicity over 0-3 km layer
    <<: *hlcy
    clevs: !!python/object/apply:numpy.arange [12.5, 150.5, 12.5]
    ncl_name: MXUPHL_P8_2L103_{grid}_max1h
    ticks: 12.5
    title: 0-3km Max Updraft Helicity (over prv hr)
    vertical_index: 1
  mx16: # Hourly maximum of updraft helicity over 1-6 km layer
    <<: *hlcy
    clevs: !!python/object/apply:numpy.arange [25, 301, 25]
    ncl_name: MXUPHL_P8_2L103_{grid}_max1h
    title: 1-6km Max Updraft Helicity (over prv hr)
    vertical_index: 3
  mx25: # Hourly maximum of updraft helicity over 2-5 km layer
    <<: *hlcy
    clevs: !!python/object/apply:numpy.arange [25, 301, 25]
    ncl_name: MXUPHL_P8_2L103_{grid}_max1h
    title: 2-5km Max Updraft Helicity (over prv hr)
    vertical_index: 2
  sr01: # 0-1 km Storm Relative Helicity
    <<: *hlcy
    clevs: [25, 50, 100, 150, 200, 250, 300, 400, 500, 600, 700, 800]
    ncl_name: HLCY_P0_2L103_{grid}
    unit: $m^2 / s^2$
    ticks: 0
    title: 0-1 km Storm Relative Helicity
    vertical_index: 0
  sr03: # 0-3 km Storm Relative Helicity
    <<: *hlcy
    clevs: [25, 50, 100, 150, 200, 250, 300, 400, 500, 600, 700, 800]
    ncl_name: HLCY_P0_2L103_{grid}
    unit: $m^2 / s^2$
    ticks: 0
    title: 0-3 km Storm Relative Helicity
    vertical_index: 1
hpbl: # Height of Planetary Boundary Layer
  sfc: 
    clevs: [25, 50, 100, 200, 300, 500, 750, 1000, 1500, 2000, 2500, 3000, 4000, 5000]
    cmap: ir_rgbv
    colors: pbl_colors
    ncl_name: HPBL_P0_L1_{grid}
    ticks: 0
    title: PBL Height
    unit: m
lcl: # Lifted condensation level
  sfc: &lcl
    clevs: !!python/object/apply:numpy.arange [0, 5000, 250]
    cmap: rainbow
    colors: lcl_colors
    contours:
      lcl:
        colors: white
        levels: [1000, 100000]
        linewidths: 1.2
    ncl_name: HGT_P0_L5_{grid}
    ticks: -2
    title: Lifted Condensation Level Height
    unit: m agl
  ua:
    <<: *lcl
    unit: m
lhtfl: # Latent Heat Net Flux
  sfc: &heat_flux
    clevs: !!python/object/apply:numpy.arange [-100, 401, 25]
    cmap: Carbone42
    colors: heat_flux_colors
    ncl_name: LHTFL_P0_L1_{grid}
    ticks: 0
    title: Latent Heat Net Flux
    unit: W/m^2
li: # Lifted Index
  best: &lifted_index
    clevs: !!python/object/apply:numpy.arange [-15, 16]
    cmap: Spectral
    colors: lifted_index_colors
    ncl_name: 4LFTX_P0_2L108_{grid}
    ticks: 0
    title: Best Lifted Index (lowest 180 mb)
    unit: C
  sfc:
    <<: *lifted_index
    ncl_name: LFTX_P0_2L100_{grid}
    title: Surface Lifted Index
lpl: # Lifted parcel level
  agl:
    ncl_name: PLPL_P0_2L108_{grid}
    title: Lifted Parcel Level AGL >50
    transform:
      funcs: [conversions.pa_to_hpa, field_diff, opposite]
      kwargs:
        variable2: pres
        level2: sfc
    unit: hPa
  ua:
    ncl_name: PLPL_P0_2L108_{grid}
    transform: conversions.pa_to_hpa
    unit: hPa
ltg3: # Lightning Threat (LTG1 ... LTG2)
  sfc: 
    clevs: [0.02, 0.5, 1.0, 1.5, 2.0, 2.5, 3, 4, 5, 6, 7, 8, 10, 12]
    cmap: NWSReflectivity
    colors: cref_colors
    ncl_name: LTNG_P0_L10_{grid}
    ticks: 0
    title: Lightning Threat (comb of LTG1 and LTG2)
    unit: flashes / km^2 / 5 min
mref: # Maximum reflectivity for past hour at 1 km AGL
  sfc:
    <<: *refl
    ncl_name: MAXREF_P8_L103_{grid}_max1h
    title: Max 1km agl Reflectivity (over prev hr)
pres:
  sfc:
    clevs: !!python/object/apply:numpy.arange [650, 1051, 4]
    cmap: gist_ncar
    colors: ps_colors
    ncl_name: PRES_P0_L1_{grid}
    ticks: 20
    transform: conversions.pa_to_hpa
    unit: hPa
  msl:
    clevs: !!python/object/apply:numpy.arange [650, 1051, 4]
    cmap: gist_ncar
    colors: ps_colors
    ncl_name: MSLMA_P0_L101_{grid}
    ticks: 20
    transform: conversions.pa_to_hpa
    unit: hPa
  ua:
    ncl_name: PRES_P0_L105_{grid}
ptmp: # Potential temperature
  2m:
    clevs: !!python/object/apply:numpy.arange [210, 350, 5]
    cmap: jet
    colors: t_colors
    ncl_name: POT_P0_L103_{grid}
    ticks: 10
    unit: K
    wind: 10m
pwtr: # Precipitable water
  sfc:
    clevs: !!python/object/apply:numpy.arange [4, 81, 4]
    cmap: gist_ncar
    colors: pw_colors
    ncl_name: PWAT_P0_L200_{grid}
    ticks: 4
    unit: mm
ref: # Maximum reflectivity for past hour at 1 km AGL
  m10:
    <<: *refl
    ncl_name: REFD_P0_L20_{grid}
    title: -10C Isothermal Reflectivity
  maxm10:
    <<: *refl
    ncl_name: REFD_P8_L20_{grid}_max1h
    title: Max 1h -10C Isothermal Reflectivity
rh: # Relative Humidity
  2m: &rh
    clevs: [10, 20, 30, 40, 50, 60, 70, 80, 90, 95, 100, 105]
    cmap: gist_ncar
<<<<<<< HEAD
    colors: rh_colors
    ncl_name: RH_P0_L103_{grid}
=======
    colors: rainbow12_colors
    ncl_name: RH_P0_L103_GLC0
>>>>>>> c708a313
    ticks: 10
    unit: '%'
  500mb: &rh_ua
    <<: *rh
    ncl_name: RH_P0_L100_{grid}
    contours:
      pres_sfc:
        colors: 'k'
        levels: [0, 500]
        linewidths: 0.6
    hatches:
      pres_sfc:
        alpha: 0
        hatches: ['...', '']
        levels: [0, 500]
  700mb:
    <<: *rh_ua
    contours:
      pres_sfc:
        levels: [0, 700]
        colors: 'k'
        linewidths: 0.6
    hatches:
      pres_sfc:
        alpha: 0
        hatches: ['...', '']
        levels: [0, 700]
  850mb:
    <<: *rh_ua
    contours:
      pres_sfc:
        levels: [0, 850]
        colors: 'k'
        linewidths: 0.6
    hatches:
      pres_sfc:
        alpha: 0
        hatches: ['...', '']
        levels: [0, 850]
  pw: # RH wrt Precipitable Water
    <<: *rh
    ncl_name: RHPW_P0_L10_{grid}
    title: Relative Humidity wrt Precipitable Water
rvil: # Radar-derived Vertically Integrated Liquid
  sfc: &vert_int_liq
    clevs: [0.05, 0.15, 0.76, 3.47, 6.92, 12, 31.6, 35, 40, 45, 50, 55, 60, 65, 70]
    cmap: NWSReflectivity
    colors: cref_colors
    ncl_name: VIL_P0_L10_{grid}
    ticks: 0
    title: Radar-derived Vertically Integrated Liquid
    unit: kg/m^2
shear:
  01km: &shear # 0-1 km
    clevs: !!python/object/apply:numpy.arange [5, 91, 5]
    cmap: jet
    colors: shear_colors
    ncl_name: VUCSH_P0_2L103_{grid}
    transform:
      funcs: vector_magnitude
      kwargs:
        field2: VVCSH_P0_2L103_{grid}
        one_lev: True
        vertical_index: 0
    ticks: 0
    unit: $s^{-1}$
    vertical_index: 0
  06km: # 0-6 km
    <<: *shear
    transform:
      funcs: vector_magnitude
      kwargs:
        field2: VVCSH_P0_2L103_{grid}
        one_lev: True
        vertical_index: 1
    vertical_index: 1
shtfl: # Sensible Heat Net Flux
  sfc:
    <<: *heat_flux
    ncl_name: SHTFL_P0_L1_{grid}
    ticks: 0
    title: Sensible Heat Net Flux
    unit: W/m^2
snod: # Snow Depth
  sfc:
    <<: *snow
    ncl_name: SNOD_P0_L1_GLC0
    title:  Cycled Snow Depth
soilm: # Soil Moisture Availability
  sfc:
    clevs: [0, 5, 15, 25, 35, 45, 55, 65, 75, 85, 95]
    cmap: Spectral
    colors: soilm_colors
    ncl_name: MSTAV_P0_L106_{grid}
    ticks: 0
    title: Soil Moisture Availability
    unit: "%"
soilt: # Soil Temperature
  0cm: &soilt_levs
    clevs: !!python/object/apply:numpy.arange [240, 311, 10]
    cmap: gist_ncar
    colors: soilt_colors
    ncl_name: TSOIL_P0_2L106_{grid}
    ticks: 0
    title: Soil Temperature at Sfc
    unit: K
    vertical_level_name: lv_DBLL10_l0
  1cm:
    <<: *soilt_levs
    title: Soil Temperature at 1cm
  4cm:
    <<: *soilt_levs
    title: Soil Temperature at 4cm
  10cm:
    <<: *soilt_levs
    title: Soil Temperature at 10cm
  30cm:
    <<: *soilt_levs
    title: Soil Temperature at 30cm
  60cm:
    <<: *soilt_levs
    title: Soil Temperature at 60cm
  1m:
    <<: *soilt_levs
    title: Soil Temperature at 1m
  1.6m:
    <<: *soilt_levs
    title: Soil Temperature at 1.6m
  3m:
    <<: *soilt_levs
    title: Soil Temperature at 3m
soilw: # Soil Moisture
  0cm: &soilw_levs
    clevs: !!python/object/apply:numpy.arange [0.0, 0.61, 0.1]
    cmap: gist_ncar
    colors: soilw_colors
    ncl_name: SOILW_P0_2L106_{grid}
    ticks: 0
    title: Soil Moisture at Sfc
    unit: fraction
    vertical_level_name: lv_DBLL10_l0
  1cm:
    <<: *soilw_levs
    title: Soil Moisture at 1cm
  4cm:
    <<: *soilw_levs
    title: Soil Moisture at 4cm
  10cm:
    <<: *soilw_levs
    title: Soil Moisture at 10cm
  30cm:
    <<: *soilw_levs
    title: Soil Moisture at 30cm
  60cm:
    <<: *soilw_levs
    title: Soil Moisture at 60cm
  1m:
    <<: *soilw_levs
    title: Soil Moisture at 1m
  1.6m:
    <<: *soilw_levs
    title: Soil Moisture at 1.6m
  3m:
    <<: *soilw_levs
    title: Soil Moisture at 3m
solar: # Incoming Solar Radiation
  sfc: &incoming_radiation
    clevs: [50, 100, 200, 300, 400, 500, 600, 700, 800, 900, 1000, 1100]
    cmap: gist_ncar
    colors: vort_colors
    ncl_name: DSWRF_P0_L1_{grid}
    ticks: 0
    title: Incoming Solar Radiation
    unit: W/m^2
sphum: # Specific humidity
  ua:
    ncl_name: SPFH_P0_L105_{grid}
ssrun: # Storm Surface Runoff
  sfc: &precip
    clevs: [0.002, 0.01, 0.05, 0.1, 0.25, 0.50, 0.75, 1.0, 2.0]
    cmap: gist_ncar
    colors: pcp_colors
    ncl_name: SSRUN_P8_L1_{grid}_acc1h
    ticks: 0
    title: Storm Surface Runoff
    transform: conversions.kgm2_to_in
    unit: in
temp: # Temperature
  2ds: # 2m - Sfc
    clevs: !!python/object/apply:numpy.arange [-16, 17, 2]
    cmap: seismic
    colors: centered_diff
    ncl_name: TMP_P0_L103_{grid} # 2m Temp
    ticks: 2
    title: 2m Temp - Skin Temp
    transform:
      funcs: [conversions.k_to_f, field_diff]
      kwargs:
        variable2: temp
        level2: sfc
    unit: F
    wind: False
  2m:
    clevs: !!python/object/apply:numpy.arange [-60, 120, 10]
    cmap: jet
    colors: t_colors
    ncl_name: TMP_P0_L103_{grid}
    ticks: 10
    transform: conversions.k_to_f
    unit: F
    wind: 10m
  500mb: &ua_temp
    clevs: !!python/object/apply:numpy.arange [-70, 10, 2.5]
    cmap: jet
    colors: t_colors
    contours:
      pres_sfc:
        levels: [0, 500]
        colors: 'k'
        linewidths: 0.6
      gh:
        colors: grey
    hatches:
      pres_sfc:
        alpha: 0
        hatches: ['...', '']
        levels: [0, 500]
    ncl_name:
      prs: TMP_P0_L100_{grid}
      nat: TMP_P0_L105_{grid}
    ticks: 5
    transform: conversions.k_to_c
    unit: C
    wind: True
  700mb:
    <<: *ua_temp
    clevs: !!python/object/apply:numpy.arange [-40, 40, 2.5]
    contours:
      pres_sfc:
        colors: 'k'
        levels: [0, 700]
        linewidths: 0.6
      gh:
        colors: grey
    hatches:
      pres_sfc:
        alpha: 0
        hatches: ['...', '']
        levels: [0, 700]
    ncl_name:
      prs: TMP_P0_L100_{grid}
      nat: TMP_P0_L105_{grid}
    ticks: 5
    transform: conversions.k_to_c
    unit: C
    wind: True
  850mb:
    <<: *ua_temp
    clevs: !!python/object/apply:numpy.arange [-40, 40, 2.5]
    contours:
      pres_sfc:
        colors: 'k'
        levels: [0, 850]
        linewidths: 0.6
    hatches:
      pres_sfc:
        alpha: 0
        hatches: ['...', '']
        levels: [0, 850]
  925mb:
    <<: *ua_temp
    clevs: !!python/object/apply:numpy.arange [-40, 40, 2.5]
    contours:
      pres_sfc:
        colors: 'k'
        levels: [0, 925]
        linewidths: 0.6
    hatches:
      pres_sfc:
        alpha: 0
        hatches: ['...', '']
        levels: [0, 925]
  sfc:
    clevs: !!python/object/apply:numpy.arange [-60, 120, 10]
    cmap: jet
    colors: t_colors
    ncl_name: TMP_P0_L1_{grid}
    ticks: 20
    transform: conversions.k_to_f
    unit: F
    wind: False
  ua:
    <<: *ua_temp
thick:
  500mb:
    <<: *ua_gh
    title: 1000-500 Thick
    transform:
      funcs: [conversions.m_to_dm, field_diff]
      kwargs:
        variable2: gh
        level2: 1000mb
totp: # Hourly total precipitation
  sfc:
    <<: *precip
    contours:
      pres_msl:
        colors: red
        linewidths: 0.4
        levels: !!python/object/apply:numpy.arange [650, 1051, 2]
      thick_500mb:
        colors: blue
        levels: !!python/object/apply:numpy.arange [402, 601, 6]
        linewidths: 0.4
        linestyles: dashed
    ncl_name: APCP_P8_L1_{grid}_acc1h
    title: 1 hr Total Precip
u:
  10m:
    ncl_name: UGRD_P0_L103_{grid}
    transform: conversions.ms_to_kt
  500mb: &ua_uwind
    ncl_name:
      prs: UGRD_P0_L100_{grid}
      nat: UGRD_P0_L105_{grid}
  700mb: *ua_uwind
  850mb: *ua_uwind
  925mb: *ua_uwind
  ua:
    <<: *ua_uwind
ulwrf: # Upward Longwave Radiation Flux
  sfc: &radiation_flux
    clevs: !!python/object/apply:numpy.arange [350, 601, 10]
    cmap: gist_ncar
    colors: radiation_colors
    ncl_name: ULWRF_P0_L1_{grid}
    ticks: 0
    title: Upward Longwave Radiation Flux, Surface
    unit: W/m^2
  top: # Nominal top of atmosphere
    clevs: !!python/object/apply:numpy.arange [80, 341, 2]
    cmap: ir_rgbv_r
    colors: radiation_mix_colors
    ncl_name: ULWRF_P0_L8_{grid}
    ticks: 20
    title: Outgoing Longwave Radiation Flux, Top of Atmosphere
    unit: W/m^2
uswrf: # Upward Shortwave Radiation Flux
  sfc:
    <<: *radiation_flux
    ncl_name: USWRF_P0_L1_{grid}
    title: Upward Shortwave Radiation Flux, Surface
  top: # Nominal top of atmosphere
    <<: *radiation_flux
    clevs: !!python/object/apply:numpy.arange [50, 851, 10]
    cmap: Greys_r
    colors: radiation_bw_colors
    ncl_name: USWRF_P0_L8_{grid}
    ticks: 40
    title: Outgoing Shortwave Radiation Flux, Top of Atmosphere
v:
  10m:
    ncl_name: VGRD_P0_L103_{grid}
    transform: conversions.ms_to_kt
  500mb: &ua_vwind
    ncl_name:
      prs: VGRD_P0_L100_{grid}
      nat: VGRD_P0_L105_{grid}
    transform: conversions.ms_to_kt
  700mb: *ua_vwind
  850mb: *ua_vwind
  925mb: *ua_vwind
  ua:
    <<: *ua_vwind
vbdsf: # Incoming Direct Radiation
  sfc:
    <<: *incoming_radiation
    ncl_name: VBDSF_P0_L1_{grid}
    title: Incoming Direct Radiation
vddsf: # Incoming Diffuse Radiation
  sfc:
    <<: *incoming_radiation
    ncl_name: VDDSF_P0_L1_{grid}
    title: Incoming Diffuse Radiation
vil: # Vertically Integrated Liquid
  sfc:
    <<: *vert_int_liq
    ncl_name: VAR_0_16_201_P0_L10_{grid}
    title: Vertically Integrated Liquid
vig: # Vertically-integrated graupel
  sfc:
    clevs: !!python/object/apply:numpy.arange [5, 91, 5]
    cmap: jet
    colors: graupel_colors
    ncl_name: TCOLG_P8_L200_{grid}_max1h
    ticks: 0
    title: Max Vertically Integrated Graupel (over previous hour)
    unit: mm
vis: # Visibility
  sfc:
    clevs: [0.0625, 0.125, 0.25, 0.5, 1, 1.5, 2, 3, 4, 5, 10, 30, 50]
    cmap: gist_ncar
    colors: vis_colors
    ncl_name: VIS_P0_L1_{grid}
    ticks: 0
    title: Sfc Visibility
    transform: conversions.m_to_mi
    unit: mi
vort: # Absolute vorticity
  500mb:
    clevs: !!python/object/apply:numpy.arange [6, 29, 2]
    cmap: gist_ncar
    colors: vort_colors
    contours:
      gh:
        colors: 'xkcd:light gray'
    ncl_name: ABSV_P0_L100_{grid}
    ticks: 2
    transform: conversions.vort_scale
    unit: 1E-5/s
vvel: # Vertical velocity
  700mb:
    clevs: !!python/object/apply:numpy.arange [-17, 34, 5]
    cmap: gist_ncar
    colors: vvel_colors
    contours:
      gh:
        colors: grey
    ncl_name: VVEL_P0_L100_{grid}
    ticks: 5
    transform: conversions.vvel_scale
    unit: -Pa/s * 10
  mean: # Mean Vertical Veolcity
    clevs: [-20, -15, -10, -5, -1, -0.75, -0.5, -0.25, -0.1, 0.1, 0.25, 0.5, 0.75, 1, 5, 10, 15, 20]
    cmap: Spectral_r
    colors: mean_vvel_colors
    ncl_name: DZDT_P8_2L104_{grid}_avg1h
    ticks: 0
    title: Mean Vertical Velocity, sigma layers 0.5-0.8
    unit: m/s
vvort: # Vertical vorticity
  mx01: &vvort # Hourly maximum of vertical vorticity over 0-2 km layer
    clevs: !!python/object/apply:numpy.arange [0.0025, 0.0301, 0.0025]
    cmap: gist_ncar
    colors: vort_colors
    ncl_name: RELV_P8_2L103_{grid}_max1h
    ticks: 0
    title: 0-1km Max Vertical Velocity (over prev hour)
    unit: 1/s
    vertical_level_name: lv_HTGL11_l0
  mx02: # Hourly maximum of vertical vorticity over 0-2 km layer
    <<: *vvort 
    title: 0-2km Max Vertical Velocity (over prev hour)
weasd: # Water equivalent of accumulated snow depth
  sfc:
    clevs: [0.01, 0.1, 0.3, 0.5, 1, 2, 3, 4, 5, 7.5, 10, 20]
    cmap: gist_ncar
<<<<<<< HEAD
    colors: accumulated_precip_colors
    ncl_name: WEASD_P8_L1_{grid}_acc{fhr}h
=======
    colors: snow_colors
    ncl_name: WEASD_P0_L1_GLC0
>>>>>>> c708a313
    ticks: 0
    title: Snow Water Equivalent
    transform: conversions.kgm2_to_in
    unit: in<|MERGE_RESOLUTION|>--- conflicted
+++ resolved
@@ -104,13 +104,8 @@
   sfc:
     clevs: [0.01, 0.1, 0.25, 0.5, 1, 2, 3, 5, 10, 15, 20, 40]
     cmap: gist_ncar
-<<<<<<< HEAD
-    colors: accumulated_precip_colors
+    colors: rainbow12_colors
     ncl_name: APCP_P8_L1_{grid}_acc{fhr}h
-=======
-    colors: rainbow12_colors
-    ncl_name: APCP_P8_L1_GLC0_acc{fhr}h
->>>>>>> c708a313
     ticks: 0
     transform: conversions.kgm2_to_in
     unit: in
@@ -128,13 +123,9 @@
   sfc:
     clevs: [0.01, 0.1, 1, 2, 3, 4, 6, 8, 10, 12, 18, 24]
     cmap: gist_ncar
-<<<<<<< HEAD
-    colors: pcp_colors
-    ncl_name: FROZR_P8_L1_{grid}_acc{fhr}h
-=======
     colors: snow_colors
+    ncl_name: WEASD_P8_L1_{grid}_acc{fhr}h
     ncl_name: WEASD_P8_L1_GLC0_acc{fhr}h
->>>>>>> c708a313
     ticks: 0
     title: Run-Total Accumulated Snow Using 10:1 Ratio
     transform: [conversions.kgm2_to_in, conversions.weasd_to_1hsnw]
@@ -421,13 +412,8 @@
   in16: &hlcy # Hourly updraft helicity over 1-6 km layer
     clevs: !!python/object/apply:numpy.arange [25, 301, 25]
     cmap: gist_ncar
-<<<<<<< HEAD
-    colors: hlcy_colors
+    colors: rainbow12_colors
     ncl_name: UPHL_P0_2L103_{grid}
-=======
-    colors: rainbow12_colors
-    ncl_name: UPHL_P0_2L103_GLC0
->>>>>>> c708a313
     ticks: 25
     title: 1-6km Updraft Helicity
     unit: m2/s2
@@ -631,13 +617,8 @@
   2m: &rh
     clevs: [10, 20, 30, 40, 50, 60, 70, 80, 90, 95, 100, 105]
     cmap: gist_ncar
-<<<<<<< HEAD
-    colors: rh_colors
+    colors: rainbow12_colors
     ncl_name: RH_P0_L103_{grid}
-=======
-    colors: rainbow12_colors
-    ncl_name: RH_P0_L103_GLC0
->>>>>>> c708a313
     ticks: 10
     unit: '%'
   500mb: &rh_ua
@@ -1095,13 +1076,8 @@
   sfc:
     clevs: [0.01, 0.1, 0.3, 0.5, 1, 2, 3, 4, 5, 7.5, 10, 20]
     cmap: gist_ncar
-<<<<<<< HEAD
-    colors: accumulated_precip_colors
-    ncl_name: WEASD_P8_L1_{grid}_acc{fhr}h
-=======
     colors: snow_colors
-    ncl_name: WEASD_P0_L1_GLC0
->>>>>>> c708a313
+    ncl_name: WEASD_P8_L1_{grid}
     ticks: 0
     title: Snow Water Equivalent
     transform: conversions.kgm2_to_in
