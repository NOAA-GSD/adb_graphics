# This file contains the defaults for the graphics for each variable. 
#
# Acceptable keys for a variable:
#
#   clevs: specifies the contour levels by one of the following methods
#      - a list with no quotes
#      - a numpy.arange specified as "!!python/object/apply:numpy.arange [list]"
#        with quotes. Specify "list" as with numpy.anumpy.arange() like this --
#        [[start, ]stop[, increment]]]. start and increment are options.
#      - the name of a function to be called that will return a list.
#
#   cmap: name of Python colormap
#
#   colors: name of function that defines a list of colors
#
#   contours: a dictionary of fields to be contoured, and their contour key word
#             arguments. the top level contour name should be the key for the
#             field to be hatched, and may inidicate a different level separated
#             by an underscore, e.g. rh_850mb would contour the 850mb level rh
#             on the map.
#
#   hatches: a dictionary of fields to be hatched, and their contourf key word
#            arguments. the top level hatch name should be the key for the field
#            to be hatched, and may have a different level separated by an
#            underscore, e.g. rh_850mb would hatch the 850mb level.
#
#   ncl_name: the name of the variable as expected by NCL
#
#   ticks: the number of tick marks on the colorbar
#
#   title: a string representing a title to override the standard variable name
#          and level
#
#   transform: name of a function that will perform a given transformation of
#              the variable. To access the UPPData methods, provide only the name
#              of the method. To call a function from a module, use the syntax
#              "module.function"
#
#   unit: the resulting unit of the variable
#
#   vertical_index: index in grib2 file that gives the level
#                        of 2D field when two or more fields are "stacked"
#                        into a single 3D array.
#
#   vertical_level_name: name of variable in grib2 file that holds the level
#                        (or bottom level of a layer) of 2D field when two or
#                        more fields are "stacked" into a single 3D array.
#
#   wind: a boolean variable that switches on/off the wind barbs drawn from the
#         wind at the same level, OR a string specifying the key for the desired
#         wind level
#
#
# A few conventions must be followed for adding variables to this file.
#
#   Naming:
#      The variable name chosen here is the short name as specified by the
#      graphics file naming convention. This is imposed by the Python class
#      loading this file. Please add a comment to describe the variable when
#      adding it here.
#
#   Order:
#      Each set of items should be in alphabetical order for ease of code
#      maintenance, unless some other order makes more sense, i.e. a section
#      anchor needs to be applied before another section.
#

1hsnw: # 1 hr Accumulated Snow Using 10:1 Ratio
  sfc:
    clevs: [0.03, 0.05, 0.1, 0.5, 1, 2, 3, 4, 5, 6, 7, 8]
    cmap: gist_ncar
    colors: snow_colors
    ncl_name: WEASD_P8_L1_{grid}_acc1h
    ticks: 0
    title: 1 hr Accumulated Snow Using 10:1 Ratio
    transform: [conversions.kgm2_to_in, conversions.weasd_to_1hsnw]
    unit: in
1ref: # Reflectivity at 1 km AGL
  1000m: &refl
    clevs: !!python/object/apply:numpy.arange [5, 76, 5]
    cmap: NWSReflectivity
    colors: cref_colors
    ncl_name: REFD_P0_L103_{grid}
    ticks: 5
    title: 1 km agl Reflectivity
    unit: dBZ
    vertical_level_name: lv_HTGL7
acfrozr: # Run Total Graupel
  sfc: &graupel
    clevs: [0.002, 0.01, 0.05, 0.1, 0.25, 0.5, 0.75, 1, 2]
    cmap: gist_ncar
    colors: pcp_colors
    ncl_name: FROZR_P8_L1_GLC0_acc{fhr}h
    ticks: 0
    title: Total Graupel (Sleet)
    transform: conversions.kgm2_to_in
    unit: in
acfrzr: # Run Total Freezing Rain
  sfc:
    <<: *graupel
    ncl_name: FRZR_P8_L1_GLC0_acc
    title: Run Total Freezing Rain
acpcp: # Accumulated run total precipitation
  sfc:
    clevs: [0.01, 0.1, 0.25, 0.5, 1, 2, 3, 5, 10, 15, 20, 40]
    cmap: gist_ncar
    colors: rainbow12_colors
    ncl_name: APCP_P8_L1_{grid}_acc{fhr}h
    ticks: 0
    transform: conversions.kgm2_to_in
    unit: in
acsnod: # Accumulated snow
  sfc: &snow
    clevs: [0.01, 0.1, 1, 2, 3, 4, 6, 8, 10, 12, 18, 24]
    cmap: gist_ncar
    colors: rainbow12_colors
    ncl_name: ASNOW_P8_L1_GLC0_acc
    ticks: 0
    title: Run Total Accumulated Snow Depth - var dens
    transform: conversions.m_to_in
    unit: in
acsnw: # Run Total Accumulated Snow Using 10:1 Ratio
  sfc:
    clevs: [0.01, 0.1, 1, 2, 3, 4, 6, 8, 10, 12, 18, 24]
    cmap: gist_ncar
    colors: snow_colors
    ncl_name: WEASD_P8_L1_{grid}_acc{fhr}h
    ticks: 0
    title: Run-Total Accumulated Snow Using 10:1 Ratio
    transform: [conversions.kgm2_to_in, conversions.weasd_to_1hsnw]
    unit: in
cape:
  mu: &cape # Most Unstable CAPE
    clevs: [1, 100, 500, 1000, 1500, 2000, 2500, 3000, 3500, 4000, 4500, 5000]
    cmap: gist_ncar
    colors: vort_colors
    contours:
      cape:
        colors: white
        levels: [1000, 100000]
        linewidths: 1.2
      lpl_agl:
        colors: 'k'
        levels: [50, 1000]
        linewidths: 0.6
    hatches:
      lpl_agl:
        alpha: 0.3
        hatches: ['', '///']
        levels: [50, 1000]
    ncl_name: CAPE_P0_2L108_{grid}
    ticks: 0
    title: Most Unstable CAPE
    unit: J/kg
    vertical_index: 2
  mul: # Most Unstable Layer CAPE
    <<: *cape
    contours:
      cape:
        colors: white
        levels: [1000, 100000]
        linewidths: 1.2
      lpl_agl:
        colors: 'k'
        levels: [50, 1000]
        linewidths: 0.6
    hatches:
      lpl_agl:
        alpha: 0.3
        hatches: ['', '///']
        levels: [50, 1000]
    ncl_name: CAPE_P0_2L108_{grid}
    title: Most Unstable Layer CAPE
    vertical_index: 1
  mx90mb: # Lowest 90 mb Mixed Layer CAPE
    <<: *cape
    contours:
      cape:
        colors: white
        levels: [1000, 100000]
        linewidths: 1.2
      cin:
        colors: 'k'
        levels: [-1000, -50]
        linewidths: 0.6
    hatches:
      cin_mx90mb:
        alpha: 0.3
        hatches: ['', '///']
        levels: [-1000, -50]
    vertical_index: 0
    ncl_name: CAPE_P0_2L108_{grid}
    title: Lowest 90 mb Mixed Layer CAPE
  sfc:
    <<: *cape
    contours:
      cin:
        colors: 'k'
        levels: [-1000, -50]
        linewidths: 0.6
    hatches:
      cin_sfclt:
        alpha: 0.3
        hatches: ['', '///']
        levels: [-1000, -50]
    ncl_name: CAPE_P0_L1_{grid}
    title: Surface CAPE
cell: # Storm cell motion
  ua:
    ncl_name: USTM_P0_2L103_{grid}
    transform:
      funcs: [vector_magnitude, conversions.ms_to_kt]
      kwargs:
        field2: VSTM_P0_2L103_{grid}
    unit: kt
ceil: # Ceiling
  ua: &ceil
    clevs: [0, 0.1, 0.3, 0.5, 1, 2, 3, 5, 10, 15, 20, 30, 52]
    cmap: gist_ncar
    colors: ceil_colors
    ncl_name: HGT_P0_L215_{grid}
    ticks: 0
    title: Ceiling
    transform:
      funcs: [field_diff, conversions.m_to_kft]
      kwargs:
        variable2: gh
        level2: sfc
    unit: kft agl
ceilexp: # Ceiling - experimental
  ua:
    <<: *ceil
    ncl_name: CEIL_P0_{grid}
    title: Ceiling (exp)
ceilexp2: # Ceiling - experimental no.2
  ua:
    <<: *ceil
    ncl_name: CEIL_P0_L2_{grid}
    title: Ceiling (exp-2)
cfrzr: # Categorical Freezing Rain
  sfc:
    ncl_name: CFRZR_P0_L1_{grid}
cicep: # Categorical Ice Pellets
  sfc:
    ncl_name: CFRZR_P0_L1_{grid}
cin: # Surface Convective Inhibition
  mu:
    clevs: [-300, -200, -150, -100, -75, -50, -40, -30, -20, -10, -1]
    cmap: gist_ncar
    colors: cin_colors
    ncl_name: CIN_P0_2L108_{grid}
    unit: J/kg
    vertical_index: 2
  mx90mb: # Lowest 90 mb Mixed Layer CIN
    ncl_name: CIN_P0_2L108_{grid}
    title: 'ML CIN < -50'
    vertical_index: 0
  sfc: &sfc_cin
    clevs: [-300, -200, -150, -100, -75, -50, -40, -30, -20, -10, -1]
    cmap: gist_ncar
    colors: cin_colors
    ncl_name: CIN_P0_L1_{grid}
    ticks: 0
    title: Surface CIN
    unit: J/kg
    vertical_index: 2
  sfclt:
    <<: *sfc_cin
    title: Surface CIN < -50
cloudcover:
  bndylay: &cld_cover # PBL ... 1 km Cloud Cover
    clevs: [2, 5, 10, 20, 30, 40, 50, 60, 70, 80, 90, 95]
    cmap: gist_ncar
    colors: cldcov_colors
    ncl_name: TCDC_P0_L211_{grid}
    ticks: 0
    title: PBL ... 1km Cloud Cover
    unit: '%'
  high:
    <<: *cld_cover
    clevs: [2, 5, 10, 20, 30, 40, 50, 60, 70, 80, 90, 95]
    cmap: gist_ncar
    colors: cldcov_colors
    ncl_name: HCDC_P0_L234_{grid}
    ticks: 0
    title: High-Level Cloud Cover
    unit: '%'
  low:
    <<: *cld_cover
    ncl_name: LCDC_P0_L214_{grid}
    title: Low-Level Cloud Cover
  mid:
    <<: *cld_cover
    ncl_name: MCDC_P0_L224_{grid}
    title: Mid-Level Cloud Cover
  total:
    <<: *cld_cover
    ncl_name: TCDC_P0_L10_{grid}
    title: Total Cloud Cover
cpofp: # Frozen Precipitation Percentage
  sfc:
    clevs: [-0.1, 10, 20, 30, 40, 50, 60, 70, 80, 90, 100]
    cmap: gist_ncar
    colors: frzn_colors
    ncl_name: CPOFP_P0_L1_{grid}
    ticks: 0
    title: Frozen Precip Percentage
    unit: '%'
<<<<<<< HEAD
cref: # Composite reflectivity
  sfc:
    <<: *refl
    ncl_name: REFC_P0_L10_{grid}
    title: Composite Reflectivity
=======
crain: # Categorical Rain
  sfc:
    ncl_name: CRAIN_P0_L1_{grid}
csnow: # Categorical Snow
  sfc:
    ncl_name: CSNOW_P0_L1_{grid}
>>>>>>> a4d80b96
ctop: # Cloud top height
  ua:
    clevs: !!python/object/apply:numpy.arange [0, 61, 5]
    cmap: gist_ncar
    colors: ceil_colors
    ncl_name: HGT_P0_L3_{grid}
    ticks: 0
    title: Cloud Top Height
    transform: conversions.m_to_kft
    unit: kft asl
dewp: # Dew point temperature
  2m:
    clevs: [-60, -50, -40, -30, -20, -10, 0, 10, 12, 14, 16, 18, 20, 22, 24, 26, 28, 30, 32, 34, 36, 38, 40, 42, 44, 46, 48, 50, 52, 54, 56, 58, 60, 62, 64, 66, 68, 70, 80, 90, 100, 110, 120]
    cmap: Carbone42_r
    colors: dewp_colors
    ncl_name: DPT_P0_L103_{grid}
    ticks: -4
    transform: conversions.k_to_f
    unit: F
    wind: 10m
echotop: # Echo Top
  sfc:
    clevs: !!python/object/apply:numpy.arange [4, 50, 3]
    cmap: NWSReflectivity
    colors: cref_colors
    ncl_name: RETOP_P0_L3_{grid}
    ticks: 0
    title: Echo Top
    transform: conversions.m_to_kft
    unit: kft
flru: # Aviation Flight Rules
  sfc:
    clevs: [0.0, 1.0, 2.0, 3.0, 4.0]
    cmap: gist_ncar
    colors: flru_colors
    ncl_name: HGT_P0_L215_GLC0
    ticks: 1
    title: Aviation Flight Rules
    transform:
      funcs: [field_diff, conversions.m_to_kft, aviation_flight_rules]
      kwargs:
        variable2: gh
        level2: sfc
    unit: " "
G113bt: # GOES-W Brightness temperature, water vapor (Ch 3)
  sat: &goes_sat
    clevs: !!python/object/apply:numpy.arange [-80, 41, 1]
    cmap: WVCIMSS_r
    colors: goes_colors
    ncl_name: SBT113_P0_L8_{grid}
    ticks: -10
    title: GOES-W Brightness Temperature, Water Vapor
    transform: conversions.k_to_c
    unit: ch 3
G114bt: # GOES-W Brightness temperature, infrared (Ch 4)
  sat:
    <<: *goes_sat
    ncl_name: SBT114_P0_L8_{grid}
    title: GOES-W Brightness Temperature, Infrared
    unit: ch 4
G123bt: # GOES-E Brightness temperature, water vapor (Ch 3)
  sat:
    <<: *goes_sat
    ncl_name: SBT123_P0_L8_{grid}
    title: GOES-E Brightness Temperature, Water Vapor
G124bt: # GOES-E Brightness temperature, infrared (Ch 4)
  sat:
    <<: *goes_sat
    ncl_name: SBT124_P0_L8_{grid}
    title: GOES-E Brightness Temperature, Infrared
    unit: ch 4
gh: # Geopotential height
  250mb: &ua_gh
    clevs: !!python/object/apply:numpy.arange [6, 1170, 6]
    cmap: precipitation
    colors: terrain_colors
    ncl_name:
      prs: HGT_P0_L100_{grid}
      nat: HGT_P0_L105_{grid}
    ticks: 4
    transform: conversions.m_to_dm
    unit: dm
  500mb:
    <<: *ua_gh
  700mb:
    <<: *ua_gh
    clevs: !!python/object/apply:numpy.arange [201, 373, 3]
  850mb:
    <<: *ua_gh
    clevs: !!python/object/apply:numpy.arange [3, 600, 3]
  925mb:
    <<: *ua_gh
    clevs: !!python/object/apply:numpy.arange [3, 600, 3]
  1000mb:
    <<: *ua_gh
    clevs: !!python/object/apply:numpy.arange [500, 600, 10]
  sfc:
    <<: *ua_gh
    clevs: !!python/object/apply:numpy.arange [0, 5000, 250]
    cmap: gist_earth
    ncl_name: HGT_P0_L1_{grid}
    ticks: 0
    transform: []
    unit: gpm
  ua:
    <<: *ua_gh
gust:
  10m:
    clevs: !!python/object/apply:numpy.arange [5, 95, 5]
    cmap: gist_ncar
    colors: wind_colors
    ncl_name: GUST_P0_L1_{grid}
    ticks: 5
    transform: conversions.ms_to_kt
    unit: kt
hail: # Max 1h Hail diameter
  maxsfc: &hail # surface
    clevs: [0.01, 0.25, 0.50, 0.75, 1.0, 1.5, 2.0, 2.5, 3.0]
    cmap: gist_ncar
    colors: hail_colors
    ncl_name: HAIL_P8_L104_{grid}_max1h
    ticks: 0
    title: Max 1h Hail/Graupel Diameter at Surface
    transform: conversions.m_to_in
    unit: in
  max: # total atmosphere
    <<: *hail
    ncl_name: HAIL_P8_L10_{grid}_max1h
    title: Max 1h Hail/Graupel Diameter, Total Atm
hailcast: # Max 1h Hail diameter
  maxsfc: # surface, from HAILCAST
    <<: *hail
    ncl_name: HAIL_P8_L1_{grid}_max1h
    title: Max 1h Hail Diameterat Sfc from HAILCAST
hlcy: # Helicity
  in16: &hlcy # Hourly updraft helicity over 1-6 km layer
    clevs: !!python/object/apply:numpy.arange [25, 301, 25]
    cmap: gist_ncar
    colors: rainbow12_colors
    ncl_name: UPHL_P0_2L103_{grid}
    ticks: 25
    title: 1-6km Updraft Helicity
    unit: m2/s2
    vertical_index: 1
  in25: # Hourly updraft helicity over 2-5 km layer
    <<: *hlcy 
    clevs: !!python/object/apply:numpy.arange [25, 301, 25]
    ncl_name: UPHL_P0_2L103_{grid}
    title: 2-5km Updraft Helicity
    vertical_index: 0
  mn02: # Hourly minimum of updraft helicity over 0-2 km layer
    <<: *hlcy
    clevs: !!python/object/apply:numpy.arange [12.5, 150.5, 12.5]
    ncl_name: VAR_0_7_200_P8_2L103_{grid}_min1h
    ticks: 12.5
    title: 0-2km Min Updraft Helicity (over prv hr)
    vertical_index: 0
  mn03: # Hourly minimum of updraft helicity over 0-3 km layer
    <<: *hlcy
    clevs: !!python/object/apply:numpy.arange [12.5, 150.5, 12.5]
    ncl_name: VAR_0_7_200_P8_2L103_{grid}_min1h
    ticks: 12.5
    title: 0-3km Min Updraft Helicity (over prv hr)
    vertical_index: 1
  mn16: # Hourly minimum of updraft helicity over 1-6 km layer
    <<: *hlcy
    clevs: !!python/object/apply:numpy.arange [25, 301, 25]
    ncl_name: VAR_0_7_200_P8_2L103_{grid}_min1h
    title: 1-6km Min Updraft Helicity (over prv hr)
    vertical_index: 3
  mn25: # Hourly minimum of updraft helicity over 2-5 km layer
    <<: *hlcy
    clevs: !!python/object/apply:numpy.arange [25, 301, 25]
    ncl_name: VAR_0_7_200_P8_2L103_{grid}_min1h
    title: 2-5km Min Updraft Helicity (over prv hr)
    vertical_index: 2
  mx02: # Hourly maximum of updraft helicity over 0-2 km layer
    <<: *hlcy
    clevs: !!python/object/apply:numpy.arange [12.5, 150.5, 12.5]
    ncl_name: MXUPHL_P8_2L103_{grid}_max1h
    ticks: 12.5
    title: 0-2km Max Updraft Helicity (over prv hr)
    vertical_index: 0
  mx03: # Hourly maximum of updraft helicity over 0-3 km layer
    <<: *hlcy
    clevs: !!python/object/apply:numpy.arange [12.5, 150.5, 12.5]
    ncl_name: MXUPHL_P8_2L103_{grid}_max1h
    ticks: 12.5
    title: 0-3km Max Updraft Helicity (over prv hr)
    vertical_index: 1
  mx16: # Hourly maximum of updraft helicity over 1-6 km layer
    <<: *hlcy
    clevs: !!python/object/apply:numpy.arange [25, 301, 25]
    ncl_name: MXUPHL_P8_2L103_{grid}_max1h
    title: 1-6km Max Updraft Helicity (over prv hr)
    vertical_index: 3
  mx25: # Hourly maximum of updraft helicity over 2-5 km layer
    <<: *hlcy
    clevs: !!python/object/apply:numpy.arange [25, 301, 25]
    ncl_name: MXUPHL_P8_2L103_{grid}_max1h
    title: 2-5km Max Updraft Helicity (over prv hr)
    vertical_index: 2
  sr01: # 0-1 km Storm Relative Helicity
    <<: *hlcy
    clevs: [25, 50, 100, 150, 200, 250, 300, 400, 500, 600, 700, 800]
    ncl_name: HLCY_P0_2L103_{grid}
    unit: $m^2 / s^2$
    ticks: 0
    title: 0-1 km Storm Relative Helicity
    vertical_index: 0
  sr03: # 0-3 km Storm Relative Helicity
    <<: *hlcy
    clevs: [25, 50, 100, 150, 200, 250, 300, 400, 500, 600, 700, 800]
    ncl_name: HLCY_P0_2L103_{grid}
    unit: $m^2 / s^2$
    ticks: 0
    title: 0-3 km Storm Relative Helicity
    vertical_index: 1
hpbl: # Height of Planetary Boundary Layer
  sfc: 
    clevs: [25, 50, 100, 200, 300, 500, 750, 1000, 1500, 2000, 2500, 3000, 4000, 5000]
    cmap: ir_rgbv
    colors: pbl_colors
    ncl_name: HPBL_P0_L1_{grid}
    ticks: 0
    title: PBL Height
    unit: m
lcl: # Lifted condensation level
  sfc: &lcl
    clevs: !!python/object/apply:numpy.arange [0, 5000, 250]
    cmap: rainbow
    colors: lcl_colors
    contours:
      lcl:
        colors: white
        levels: [1000, 100000]
        linewidths: 1.2
    ncl_name: HGT_P0_L5_{grid}
    ticks: -2
    title: Lifted Condensation Level Height
    unit: m agl
  ua:
    <<: *lcl
    unit: m
lhtfl: # Latent Heat Net Flux
  sfc: &heat_flux
    clevs: !!python/object/apply:numpy.arange [-100, 401, 25]
    cmap: Carbone42
    colors: heat_flux_colors
    ncl_name: LHTFL_P0_L1_{grid}
    ticks: 0
    title: Latent Heat Net Flux
    unit: W/m^2
li: # Lifted Index
  best: &lifted_index
    clevs: !!python/object/apply:numpy.arange [-15, 16]
    cmap: Spectral
    colors: lifted_index_colors
    ncl_name: 4LFTX_P0_2L108_{grid}
    ticks: 0
    title: Best Lifted Index (lowest 180 mb)
    unit: C
  sfc:
    <<: *lifted_index
    ncl_name: LFTX_P0_2L100_{grid}
    title: Surface Lifted Index
lpl: # Lifted parcel level
  agl:
    ncl_name: PLPL_P0_2L108_{grid}
    title: Lifted Parcel Level AGL >50
    transform:
      funcs: [conversions.pa_to_hpa, field_diff, opposite]
      kwargs:
        variable2: pres
        level2: sfc
    unit: hPa
  ua:
    ncl_name: PLPL_P0_2L108_{grid}
    transform: conversions.pa_to_hpa
    unit: hPa
ltg3: # Lightning Threat (LTG1 ... LTG2)
  sfc: 
    clevs: [0.02, 0.5, 1.0, 1.5, 2.0, 2.5, 3, 4, 5, 6, 7, 8, 10, 12]
    cmap: NWSReflectivity
    colors: cref_colors
    ncl_name: LTNG_P0_L10_{grid}
    ticks: 0
    title: Lightning Threat (comb of LTG1 and LTG2)
    unit: flashes / km^2 / 5 min
mref: # Maximum reflectivity for past hour at 1 km AGL
  sfc:
    <<: *refl
    ncl_name: MAXREF_P8_L103_{grid}_max1h
    title: Max 1km agl Reflectivity (over prev hr)
pres:
  sfc:
    clevs: !!python/object/apply:numpy.arange [650, 1051, 4]
    cmap: gist_ncar
    colors: ps_colors
    ncl_name: PRES_P0_L1_{grid}
    ticks: 20
    transform: conversions.pa_to_hpa
    unit: hPa
  msl:
    clevs: !!python/object/apply:numpy.arange [650, 1051, 4]
    cmap: gist_ncar
    colors: ps_colors
    ncl_name: MSLMA_P0_L101_{grid}
    ticks: 20
    transform: conversions.pa_to_hpa
    unit: hPa
  ua:
    ncl_name: PRES_P0_L105_{grid}
ptmp: # Potential temperature
  2m:
    clevs: !!python/object/apply:numpy.arange [210, 350, 5]
    cmap: jet
    colors: t_colors
    ncl_name: POT_P0_L103_{grid}
    ticks: 10
    unit: K
    wind: 10m
ptyp: # Hourly total precipitation
  sfc:
    clevs: [0.002, 0.01, 0.05, 0.1, 0.25, 0.50, 0.75, 1.0, 2.0]
    cmap: gist_ncar
    colors: pcp_colors
    contours:
      crain_sfc:
        colors: green
        levels: [0, 1]
        linewidths: 0.2
      csnow_sfc:
        colors: blue
        levels: [0, 1]
        linewidths: 0.2
      cfrzr_sfc:
        colors: purple
        levels: [0, 1]
        linewidths: 0.5
      cicep_sfc:
        colors: red
        levels: [0, 1]
        linewidths: 0.5
    hatches:
      # python causes an error using contourf with the
      # option "extend='both'" for 3-char string colors
      # ('red', 'tan', etc.), so leave in lists
      crain_sfc:
        colors: [green]
        hatches: ['', '|||']
        labels: Rain
        levels: [0, 1]
        linewidths: 0.1
      csnow_sfc:
        colors: [blue]
        hatches: ['', '---']
        labels: Snow
        levels: [0, 1]
        linewidths: 0.1
      cfrzr_sfc:
        colors: [purple]
        hatches: ['', '///']
        labels: Freezing Rain
        levels: [0, 1]
        linewidths: 0.2
      cicep_sfc:
        colors: [red]
        hatches: ['', '\\\\']
        labels: Ice Pellets
        levels: [0, 1]
        linewidths: 0.2
    ncl_name: APCP_P8_L1_GLC0_acc1h
    ticks: 0
    title: 1 hr Total Precip, Precip Type
    transform: conversions.kgm2_to_in
    unit: in
pwtr: # Precipitable water
  sfc:
    clevs: !!python/object/apply:numpy.arange [4, 81, 4]
    cmap: gist_ncar
    colors: pw_colors
    ncl_name: PWAT_P0_L200_{grid}
    ticks: 4
    unit: mm
ref: # Maximum reflectivity for past hour at 1 km AGL
  m10:
    <<: *refl
    ncl_name: REFD_P0_L20_{grid}
    title: -10C Isothermal Reflectivity
  maxm10:
    <<: *refl
    ncl_name: REFD_P8_L20_{grid}_max1h
    title: Max 1h -10C Isothermal Reflectivity
rh: # Relative Humidity
  2m: &rh
    clevs: [10, 20, 30, 40, 50, 60, 70, 80, 90, 95, 100, 105]
    cmap: gist_ncar
    colors: rainbow12_colors
    ncl_name: RH_P0_L103_{grid}
    ticks: 10
    unit: '%'
  500mb: &rh_ua
    <<: *rh
    ncl_name: RH_P0_L100_{grid}
    contours:
      pres_sfc:
        colors: 'k'
        levels: [0, 500]
        linewidths: 0.6
    hatches:
      pres_sfc:
        hatches: ['', '...']
        levels: [0, 500]
  700mb:
    <<: *rh_ua
    contours:
      pres_sfc:
        levels: [0, 700]
        colors: 'k'
        linewidths: 0.6
    hatches:
      pres_sfc:
        hatches: ['', '...']
        levels: [0, 700]
  850mb:
    <<: *rh_ua
    contours:
      pres_sfc:
        levels: [0, 850]
        colors: 'k'
        linewidths: 0.6
    hatches:
      pres_sfc:
        hatches: ['', '...']
        levels: [0, 850]
  pw: # RH wrt Precipitable Water
    <<: *rh
    ncl_name: RHPW_P0_L10_{grid}
    title: Relative Humidity wrt Precipitable Water
rvil: # Radar-derived Vertically Integrated Liquid
  sfc: &vert_int_liq
    clevs: [0.05, 0.15, 0.76, 3.47, 6.92, 12, 31.6, 35, 40, 45, 50, 55, 60, 65, 70]
    cmap: NWSReflectivity
    colors: cref_colors
    ncl_name: VIL_P0_L10_{grid}
    ticks: 0
    title: Radar-derived Vertically Integrated Liquid
    unit: kg/m^2
shear:
  01km: &shear # 0-1 km
    clevs: !!python/object/apply:numpy.arange [5, 91, 5]
    cmap: jet
    colors: shear_colors
    ncl_name: VUCSH_P0_2L103_{grid}
    transform:
      funcs: vector_magnitude
      kwargs:
        field2: VVCSH_P0_2L103_{grid}
        one_lev: True
        vertical_index: 0
    ticks: 0
    unit: $s^{-1}$
    vertical_index: 0
  06km: # 0-6 km
    <<: *shear
    transform:
      funcs: vector_magnitude
      kwargs:
        field2: VVCSH_P0_2L103_{grid}
        one_lev: True
        vertical_index: 1
    vertical_index: 1
shtfl: # Sensible Heat Net Flux
  sfc:
    <<: *heat_flux
    ncl_name: SHTFL_P0_L1_{grid}
    ticks: 0
    title: Sensible Heat Net Flux
    unit: W/m^2
snod: # Snow Depth
  sfc:
    <<: *snow
    ncl_name: SNOD_P0_L1_GLC0
    title:  Cycled Snow Depth
soilm: # Soil Moisture Availability
  sfc:
    clevs: [0, 5, 15, 25, 35, 45, 55, 65, 75, 85, 95]
    cmap: Spectral
    colors: soilm_colors
    ncl_name: MSTAV_P0_L106_{grid}
    ticks: 0
    title: Soil Moisture Availability
    unit: "%"
soilt: # Soil Temperature
  0cm: &soilt_levs
    clevs: !!python/object/apply:numpy.arange [240, 311, 10]
    cmap: gist_ncar
    colors: soilt_colors
    ncl_name: TSOIL_P0_2L106_{grid}
    ticks: 0
    title: Soil Temperature at Sfc
    unit: K
    vertical_level_name: lv_DBLL10_l0
  1cm:
    <<: *soilt_levs
    title: Soil Temperature at 1cm
  4cm:
    <<: *soilt_levs
    title: Soil Temperature at 4cm
  10cm:
    <<: *soilt_levs
    title: Soil Temperature at 10cm
  30cm:
    <<: *soilt_levs
    title: Soil Temperature at 30cm
  60cm:
    <<: *soilt_levs
    title: Soil Temperature at 60cm
  1m:
    <<: *soilt_levs
    title: Soil Temperature at 1m
  1.6m:
    <<: *soilt_levs
    title: Soil Temperature at 1.6m
  3m:
    <<: *soilt_levs
    title: Soil Temperature at 3m
soilw: # Soil Moisture
  0cm: &soilw_levs
    clevs: !!python/object/apply:numpy.arange [0.0, 0.61, 0.1]
    cmap: gist_ncar
    colors: soilw_colors
    ncl_name: SOILW_P0_2L106_{grid}
    ticks: 0
    title: Soil Moisture at Sfc
    unit: fraction
    vertical_level_name: lv_DBLL10_l0
  1cm:
    <<: *soilw_levs
    title: Soil Moisture at 1cm
  4cm:
    <<: *soilw_levs
    title: Soil Moisture at 4cm
  10cm:
    <<: *soilw_levs
    title: Soil Moisture at 10cm
  30cm:
    <<: *soilw_levs
    title: Soil Moisture at 30cm
  60cm:
    <<: *soilw_levs
    title: Soil Moisture at 60cm
  1m:
    <<: *soilw_levs
    title: Soil Moisture at 1m
  1.6m:
    <<: *soilw_levs
    title: Soil Moisture at 1.6m
  3m:
    <<: *soilw_levs
    title: Soil Moisture at 3m
solar: # Incoming Solar Radiation
  sfc: &incoming_radiation
    clevs: [50, 100, 200, 300, 400, 500, 600, 700, 800, 900, 1000, 1100]
    cmap: gist_ncar
    colors: vort_colors
    ncl_name: DSWRF_P0_L1_{grid}
    ticks: 0
    title: Incoming Solar Radiation
    unit: W/m^2
sphum: # Specific humidity
  ua:
    ncl_name: SPFH_P0_L105_{grid}
ssrun: # Storm Surface Runoff
  sfc: &precip
    clevs: [0.002, 0.01, 0.05, 0.1, 0.25, 0.50, 0.75, 1.0, 2.0]
    cmap: gist_ncar
    colors: pcp_colors
    ncl_name: SSRUN_P8_L1_{grid}_acc1h
    ticks: 0
    title: Storm Surface Runoff
    transform: conversions.kgm2_to_in
    unit: in
temp: # Temperature
  2ds: # 2m - Sfc
    clevs: !!python/object/apply:numpy.arange [-16, 17, 2]
    cmap: seismic
    colors: centered_diff
    ncl_name: TMP_P0_L103_{grid} # 2m Temp
    ticks: 2
    title: 2m Temp - Skin Temp
    transform:
      funcs: [conversions.k_to_f, field_diff]
      kwargs:
        variable2: temp
        level2: sfc
    unit: F
    wind: False
  2m:
    clevs: !!python/object/apply:numpy.arange [-60, 120, 10]
    cmap: jet
    colors: t_colors
    ncl_name: TMP_P0_L103_{grid}
    ticks: 10
    transform: conversions.k_to_f
    unit: F
    wind: 10m
  500mb: &ua_temp
    clevs: !!python/object/apply:numpy.arange [-70, 10, 2.5]
    cmap: jet
    colors: t_colors
    contours:
      pres_sfc:
        levels: [0, 500]
        colors: 'k'
        linewidths: 0.6
      gh:
        colors: grey
    hatches:
      pres_sfc:
        hatches: ['', '...']
        levels: [0, 500]
    ncl_name:
      prs: TMP_P0_L100_{grid}
      nat: TMP_P0_L105_{grid}
    ticks: 5
    transform: conversions.k_to_c
    unit: C
    wind: True
  700mb:
    <<: *ua_temp
    clevs: !!python/object/apply:numpy.arange [-40, 40, 2.5]
    contours:
      pres_sfc:
        colors: 'k'
        levels: [0, 700]
        linewidths: 0.6
      gh:
        colors: grey
    hatches:
      pres_sfc:
        hatches: ['', '...']
        levels: [0, 700]
    ncl_name:
      prs: TMP_P0_L100_{grid}
      nat: TMP_P0_L105_{grid}
    ticks: 5
    transform: conversions.k_to_c
    unit: C
    wind: True
  850mb:
    <<: *ua_temp
    clevs: !!python/object/apply:numpy.arange [-40, 40, 2.5]
    contours:
      pres_sfc:
        colors: 'k'
        levels: [0, 850]
        linewidths: 0.6
    hatches:
      pres_sfc:
        hatches: ['', '...']
        levels: [0, 850]
  925mb:
    <<: *ua_temp
    clevs: !!python/object/apply:numpy.arange [-40, 40, 2.5]
    contours:
      pres_sfc:
        colors: 'k'
        levels: [0, 925]
        linewidths: 0.6
    hatches:
      pres_sfc:
        hatches: ['', '...']
        levels: [0, 925]
  sfc:
    clevs: !!python/object/apply:numpy.arange [-60, 120, 10]
    cmap: jet
    colors: t_colors
    ncl_name: TMP_P0_L1_{grid}
    ticks: 20
    transform: conversions.k_to_f
    unit: F
    wind: False
  ua:
    <<: *ua_temp
thick:
  500mb:
    <<: *ua_gh
    title: 1000-500 Thick
    transform:
      funcs: [conversions.m_to_dm, field_diff]
      kwargs:
        variable2: gh
        level2: 1000mb
totp: # Hourly total precipitation
  sfc:
    <<: *precip
    contours:
      pres_msl:
        colors: red
        linewidths: 0.4
        levels: !!python/object/apply:numpy.arange [650, 1051, 2]
      thick_500mb:
        colors: blue
        levels: !!python/object/apply:numpy.arange [402, 601, 6]
        linewidths: 0.4
        linestyles: dashed
    ncl_name: APCP_P8_L1_{grid}_acc1h
    title: 1 hr Total Precip
u:
  10m: &agl_uwind
    ncl_name: UGRD_P0_L103_{grid}
    transform: conversions.ms_to_kt
  80m: *agl_uwind
  250mb: &ua_uwind
    ncl_name:
      prs: UGRD_P0_L100_{grid}
      nat: UGRD_P0_L105_{grid}
    transform: conversions.ms_to_kt
  500mb: *ua_uwind
  700mb: *ua_uwind
  850mb: *ua_uwind
  925mb: *ua_uwind
  max:
    ncl_name: MAXUW_P8_L103_{grid}_max1h
    transform: conversions.ms_to_kt
  ua:
    <<: *ua_uwind
ulwrf: # Upward Longwave Radiation Flux
  sfc: &radiation_flux
    clevs: !!python/object/apply:numpy.arange [350, 601, 10]
    cmap: gist_ncar
    colors: radiation_colors
    ncl_name: ULWRF_P0_L1_{grid}
    ticks: 0
    title: Upward Longwave Radiation Flux, Surface
    unit: W/m^2
  top: # Nominal top of atmosphere
    clevs: !!python/object/apply:numpy.arange [80, 341, 2]
    cmap: ir_rgbv_r
    colors: radiation_mix_colors
    ncl_name: ULWRF_P0_L8_{grid}
    ticks: 20
    title: Outgoing Longwave Radiation Flux, Top of Atmosphere
    unit: W/m^2
uswrf: # Upward Shortwave Radiation Flux
  sfc:
    <<: *radiation_flux
    ncl_name: USWRF_P0_L1_{grid}
    title: Upward Shortwave Radiation Flux, Surface
  top: # Nominal top of atmosphere
    <<: *radiation_flux
    clevs: !!python/object/apply:numpy.arange [50, 851, 10]
    cmap: Greys_r
    colors: radiation_bw_colors
    ncl_name: USWRF_P0_L8_{grid}
    ticks: 40
    title: Outgoing Shortwave Radiation Flux, Top of Atmosphere
v:
  10m: &agl_wind
    ncl_name: VGRD_P0_L103_{grid}
    transform: conversions.ms_to_kt
  80m: *agl_wind
  250mb: &ua_vwind
    ncl_name:
      prs: VGRD_P0_L100_{grid}
      nat: VGRD_P0_L105_{grid}
    transform: conversions.ms_to_kt
  500mb: *ua_vwind
  700mb: *ua_vwind
  850mb: *ua_vwind
  925mb: *ua_vwind
  max:
    ncl_name: MAXVW_P8_L103_{grid}_max1h
    transform: conversions.ms_to_kt
  ua:
    <<: *ua_vwind
vbdsf: # Incoming Direct Radiation
  sfc:
    <<: *incoming_radiation
    ncl_name: VBDSF_P0_L1_{grid}
    title: Incoming Direct Radiation
vddsf: # Incoming Diffuse Radiation
  sfc:
    <<: *incoming_radiation
    ncl_name: VDDSF_P0_L1_{grid}
    title: Incoming Diffuse Radiation
vig: # Vertically-integrated graupel
  sfc:
    clevs: !!python/object/apply:numpy.arange [5, 91, 5]
    cmap: jet
    colors: graupel_colors
    ncl_name: TCOLG_P8_L200_{grid}_max1h
    ticks: 0
    title: Max Vertically Integrated Graupel (over previous hour)
    unit: mm
vil: # Vertically Integrated Liquid
  sfc:
    <<: *vert_int_liq
    ncl_name: VAR_0_16_201_P0_L10_{grid}
    title: Vertically Integrated Liquid
vis: # Visibility
  sfc:
    clevs: [0.0625, 0.125, 0.25, 0.5, 1, 1.5, 2, 3, 4, 5, 10, 30, 50]
    cmap: gist_ncar
    colors: vis_colors
    ncl_name: VIS_P0_L1_{grid}
    ticks: 0
    title: Sfc Visibility
    transform: conversions.m_to_mi
    unit: mi
vort: # Absolute vorticity
  500mb:
    clevs: !!python/object/apply:numpy.arange [6, 29, 2]
    cmap: gist_ncar
    colors: vort_colors
    contours:
      gh:
        colors: 'xkcd:light gray'
    ncl_name: ABSV_P0_L100_{grid}
    ticks: 2
    transform: conversions.vort_scale
    unit: 1E-5/s
vvel: # Vertical velocity
  700mb:
    clevs: !!python/object/apply:numpy.arange [-17, 34, 5]
    cmap: gist_ncar
    colors: vvel_colors
    contours:
      gh:
        colors: grey
    ncl_name: VVEL_P0_L100_{grid}
    ticks: 5
    transform: conversions.vvel_scale
    unit: -Pa/s * 10
  mean: # Mean Vertical Veolcity
    clevs: [-20, -15, -10, -5, -1, -0.75, -0.5, -0.25, -0.1, 0.1, 0.25, 0.5, 0.75, 1, 5, 10, 15, 20]
    cmap: Spectral_r
    colors: mean_vvel_colors
    ncl_name: DZDT_P8_2L104_{grid}_avg1h
    ticks: 0
    title: Mean Vertical Velocity, sigma layers 0.5-0.8
    unit: m/s
vvort: # Vertical vorticity
  mx01: &vvort # Hourly maximum of vertical vorticity over 0-2 km layer
    clevs: !!python/object/apply:numpy.arange [0.0025, 0.0301, 0.0025]
    cmap: gist_ncar
    colors: vort_colors
    ncl_name: RELV_P8_2L103_{grid}_max1h
    ticks: 0
    title: 0-1km Max Vertical Velocity (over prev hour)
    unit: 1/s
    vertical_level_name: lv_HTGL11_l0
  mx02: # Hourly maximum of vertical vorticity over 0-2 km layer
    <<: *vvort 
    title: 0-2km Max Vertical Velocity (over prev hour)
weasd: # Water equivalent of accumulated snow depth
  sfc:
    clevs: [0.01, 0.1, 0.3, 0.5, 1, 2, 3, 4, 5, 7.5, 10, 20]
    cmap: gist_ncar
    colors: snow_colors
    ncl_name: WEASD_P0_L1_{grid}
    ticks: 0
    title: Snow Water Equivalent
    transform: conversions.kgm2_to_in
    unit: in
wspeed: # Wind Speed
  10m: &ua_wspeed
    clevs: !!python/object/apply:numpy.arange [5, 95, 5]
    cmap: gist_ncar
    colors: wind_colors
    ncl_name: UGRD_P0_L103_{grid}
    ticks: 5
    title: 10m Wind
    transform:
      funcs: [vector_magnitude, conversions.ms_to_kt]
      kwargs:
        field2: VGRD_P0_L103_{grid}
    unit: kt
    wind: True
  250mb:
    <<: *ua_wspeed
    clevs: [20, 40, 60, 70, 80, 90, 100, 110, 120, 140, 160, 180, 200]
    colors: wind_colors_high
    contours:
      gh:
        colors: white
        linewidths: 1.2
    ncl_name: UGRD_P0_L100_{grid}
    ticks: 0
    title: 250mb Wind
    transform:
      funcs: [vector_magnitude, conversions.ms_to_kt]
      kwargs: 
        field2: VGRD_P0_L100_{grid}
  80m:
    <<: *ua_wspeed
    title: 80m Wind
    transform:
      funcs: [vector_magnitude, conversions.ms_to_kt]
      kwargs:
        field2: VGRD_P0_L103_{grid}
  850mb:
    <<: *ua_wspeed
    contours:
      gh:
        colors: white
        linewidths: 1.2
    ncl_name: UGRD_P0_L100_{grid}
    title: 850mb Wind
    transform:
      funcs: [vector_magnitude, conversions.ms_to_kt]
      kwargs:
        field2: VGRD_P0_L100_{grid}
  max: # Hourly Maximum 10m Wind
    <<: *ua_wspeed
    ncl_name: WIND_P8_L103_{grid}_max1h
    title: Max 10m Wind (over prev hour)
    transform: conversions.ms_to_kt
  mdn: # Hourly Maximum Downdraft Velocity
    clevs: [-40, -35, -30, -25, -22.5, -20, -17.5, -15, -12.5, -10, -7.5, -5, -2.5, -2, -1.5, -1, -0.5]
    cmap: jet
    colors: mdn_colors
    ncl_name: MAXDVV_P8_2L108_{grid}_max1h
    ticks: 0
    title: Max Downdraft Velocity (over prev hour)
    unit: m/s
  mup: # Hourly Maximum Updraft Velocity
    clevs: [0.5, 1, 1.5, 2, 2.5, 5, 7.5, 10, 12.5, 15, 17.5, 20, 22.5, 25, 30, 35, 40]
    cmap: jet
    colors: mup_colors
    ncl_name: MAXUVV_P8_2L108_{grid}_max1h
    ticks: 0
    title: Max Updraft Velocity (over prev hour)
    unit: m/s
  ua:
    <<: *ua_wspeed<|MERGE_RESOLUTION|>--- conflicted
+++ resolved
@@ -306,20 +306,17 @@
     ticks: 0
     title: Frozen Precip Percentage
     unit: '%'
-<<<<<<< HEAD
+crain: # Categorical Rain
+  sfc:
+    ncl_name: CRAIN_P0_L1_{grid}
 cref: # Composite reflectivity
   sfc:
     <<: *refl
     ncl_name: REFC_P0_L10_{grid}
     title: Composite Reflectivity
-=======
-crain: # Categorical Rain
-  sfc:
-    ncl_name: CRAIN_P0_L1_{grid}
 csnow: # Categorical Snow
   sfc:
     ncl_name: CSNOW_P0_L1_{grid}
->>>>>>> a4d80b96
 ctop: # Cloud top height
   ua:
     clevs: !!python/object/apply:numpy.arange [0, 61, 5]
