--- conflicted
+++ resolved
@@ -19,17 +19,11 @@
 #             by an underscore, e.g. rh_850mb would contour the 850mb level rh
 #             on the map.
 #
-<<<<<<< HEAD
-#   layer: for arrays with multiple fields stacked in the vertical,
-#          provide the desired level
-#
 #   hatches: a dictionary of fields to be hatched, and their contourf key word
 #            arguments. the top level hatch name should be the key for the field
 #            to be hatched, and may have a different level separated by an
 #            underscore, e.g. rh_850mb would hatch the 850mb level.
 #
-=======
->>>>>>> 3392d013
 #   ncl_name: the name of the variable as expected by NCL
 #
 #   ticks: the number of tick marks on the colorbar
@@ -99,8 +93,6 @@
     clevs: [1, 100, 500, 1000, 1500, 2000, 2500, 3000, 3500, 4000, 4500, 5000]
     cmap: gist_ncar
     colors: vort_colors
-<<<<<<< HEAD
-    layer: 2
     contours:
       lpl_agl:
         colors: 'k'
@@ -111,8 +103,6 @@
         alpha: 0
         hatches: ['///', '']
         levels: [50, 1000]
-=======
->>>>>>> 3392d013
     ncl_name: CAPE_P0_2L108_GLC0
     ticks: 0
     title: Most Unstable CAPE
@@ -121,18 +111,13 @@
     vertical_level_name: lv_SPDL4_l0
   mul: # Most Unstable Layer CAPE
     <<: *cape
-<<<<<<< HEAD
-    contours:
-    hatches:
-    layer: 1
-=======
-    vertical_index: 1
->>>>>>> 3392d013
+    contours:
+    hatches:
     ncl_name: CAPE_P0_2L108_GLC0
     title: Most Unstable Layer CAPE
+    vertical_index: 1
   mx90mb: # Lowest 90 mb Mixed Layer CAPE
     <<: *cape
-<<<<<<< HEAD
     contours:
       cin:
         colors: 'k'
@@ -143,10 +128,7 @@
         alpha: 0
         hatches: ['///', '']
         levels: [-1000, -50]
-    layer: 0
-=======
     vertical_index: 0
->>>>>>> 3392d013
     ncl_name: CAPE_P0_2L108_GLC0
     title: Lowest 90 mb Mixed Layer CAPE
   sfc:
@@ -202,24 +184,21 @@
     colors: cin_colors
     ncl_name: CIN_P0_2L108_GLC0
     unit: J/kg
-<<<<<<< HEAD
   mx90mb: # Lowest 90 mb Mixed Layer CIN
-    layer: 0
     ncl_name: CIN_P0_2L108_GLC0
     title: 'ML CIN < -50'
+    vertical_index: 0
+    vertical_level_name: lv_SPDL4_l0
   sfc: &sfc_cin
-=======
+    clevs: [-300, -200, -150, -100, -75, -50, -40, -30, -20, -10, -1]
+    cmap: gist_ncar
+    colors: cin_colors
+    ncl_name: CIN_P0_L1_GLC0
+    ticks: 0
+    title: Surface CIN
+    unit: J/kg
     vertical_index: 2
     vertical_level_name: lv_SPDL4_l0
-  sfc:
->>>>>>> 3392d013
-    clevs: [-300, -200, -150, -100, -75, -50, -40, -30, -20, -10, -1]
-    cmap: gist_ncar
-    colors: cin_colors
-    ncl_name: CIN_P0_L1_GLC0
-    ticks: 0
-    title: Surface CIN
-    unit: J/kg
   sfclt:
     <<: *sfc_cin
     title: Surface CIN < -50
@@ -665,20 +644,12 @@
     cmap: jet
     colors: shear_colors
     ncl_name: VUCSH_P0_2L103_GLC0
-<<<<<<< HEAD
-    layer: 1
     transform:
       funcs: vector_magnitude
       kwargs:
         field2: VVCSH_P0_2L103_GLC0
-        layer: 1
-=======
-    transform: [vector_magnitude, conversions.ms_to_kt]
-    transform_kwargs:
-      field2: VVCSH_P0_2L103_GLC0
-      vertical_index: 0
-    ticks: 0
->>>>>>> 3392d013
+        vertical_index: 0
+    ticks: 0
     unit: $s^{-1}$
     vertical_index: 0
     vertical_level_name: lv_HTGL2_l1
@@ -932,10 +903,7 @@
         level2: 1000mb
 totp: # Hourly total precipitation
   sfc:
-<<<<<<< HEAD
-    clevs: [0.002, 0.01, 0.05, 0.1, 0.25, 0.50, 0.75, 1.0, 2.0]
-    cmap: gist_ncar
-    colors: pcp_colors
+    <<: *precip
     contours:
       pres_msl:
         colors: red
@@ -946,10 +914,6 @@
         levels: !!python/object/apply:numpy.arange [402, 601, 6]
         linewidths: 0.8
         linestyles: dashed
-=======
-    <<: *precip
-    contour_colors: red
->>>>>>> 3392d013
     ncl_name: APCP_P8_L1_GLC0_acc1h
     title: 1 hr Total Precip
 u:
